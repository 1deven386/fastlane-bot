import math
from dataclasses import dataclass
from typing import Tuple, List, Dict

import pandas as pd
from dotenv import load_dotenv
from joblib import parallel_backend, Parallel, delayed
from pandas import DataFrame

load_dotenv()
import os
import requests
from web3 import Web3

from fastlane_bot.data.abi import *
from fastlane_bot.utils import safe_int

ETHEREUM = "ethereum"
POLYGON = "polygon"
POLYGON_ZKEVM = "polygon_zkevm"
ARBITRUM_ONE = "arbitrum_one"
OPTIMISM = "optimism"
BASE = "coinbase_base"
FANTOM = "fantom"

coingecko_network_map = {
    "ethereum": "ethereum",
    "coinbase_base": "base",
    "polygon": "polygon-pos",
    "polygon_zkevm": "polygon-zkevm",
    "optimism": "optimistic-ethereum",
    "arbitrum_one": "arbitrum-one",
    "fantom": "fantom",
    "arbitrum_nova": "arbitrum-nova",
    "avalanche": "avalanche",
    "tron": "tron",
    "neon": "neon-evm",
    "moonbeam": "moonbeam",
    "linea": "linea",
    "cosmos": "cosmos",
    "kava": "kava",
}

BLOCK_CHUNK_SIZE_MAP = {
    "ethereum": 50000,
    "polygon": 250000,
    "polygon_zkevm": 500000,
    "arbitrum_one": 500000,
    "optimism": 500000,
    "coinbase_base": 250000,
    "fantom": 2000,
}

ALCHEMY_KEY_DICT = {
    "ethereum": "WEB3_ALCHEMY_PROJECT_ID",
    "polygon": "WEB3_ALCHEMY_POLYGON",
    "polygon_zkevm": "WEB3_ALCHEMY_POLYGON_ZKEVM",
    "arbitrum_one": "WEB3_ALCHEMY_ARBITRUM",
    "optimism": "WEB3_ALCHEMY_OPTIMISM",
    "coinbase_base": "WEB3_ALCHEMY_BASE",
    "fantom": "WEB3_FANTOM",
}

ALCHEMY_RPC_LIST = {
    "ethereum": "https://eth-mainnet.alchemyapi.io/v2/",
    "polygon": "https://polygon-mainnet.g.alchemy.com/v2/",
    "polygon_zkevm": "https://polygonzkevm-mainnet.g.alchemy.com/v2/",
    "arbitrum_one": "https://arb-mainnet.g.alchemy.com/v2/",
    "optimism": "https://opt-mainnet.g.alchemy.com/v2/",
    "coinbase_base": "https://base-mainnet.g.alchemy.com/v2/",
    "fantom": "https://fantom-mainnet.blastapi.io/",
}

BALANCER_SUBGRAPH_CHAIN_URL = {
    "ethereum": "https://api.thegraph.com/subgraphs/name/balancer-labs/balancer-v2",
    "polygon": "https://api.thegraph.com/subgraphs/name/balancer-labs/balancer-polygon-v2",
    "polygon_zkevm": "https://api.studio.thegraph.com/query/24660/balancer-polygon-zk-v2/version/latest",
    "arbitrum_one": "https://api.thegraph.com/subgraphs/name/balancer-labs/balancer-arbitrum-v2",
    "optimism": "https://api.thegraph.com/subgraphs/name/balancer-labs/balancer-optimism-v2",
    "coinbase_base": "https://api.studio.thegraph.com/query/24660/balancer-base-v2/version/latest",
    "avalanche": "https://api.thegraph.com/subgraphs/name/balancer-labs/balancer-avalanche-v2",
    "fantom": "https://api.thegraph.com/subgraphs/name/beethovenxfi/beethovenx",

}

BANCOR_V2_NAME = "bancor_v2"
BANCOR_V3_NAME = "bancor_v3"
UNISWAP_V2_NAME = "uniswap_v2"
UNISWAP_V3_NAME = "uniswap_v3"
SUSHISWAP_V2_NAME = "sushiswap_v2"
SUSHISWAP_V3_NAME = "sushiswap_v3"
CARBON_V1_NAME = "carbon_v1"
BANCOR_POL_NAME = "bancor_pol"
BALANCER_NAME = "balancer"
PANCAKESWAP_V2_NAME = "pancakeswap_v2"
PANCAKESWAP_V3_NAME = "pancakeswap_v3"
AERODROME_V2_NAME = "aerodrome_v2"
VELOCIMETER_V2_NAME = "velocimeter_v2"
CARBON_POL_NAME = "bancor_pol"
SHIBA_V2_NAME = "shiba_v2"
SCALE_V2_NAME = "scale_v2"
EQUALIZER_V2_NAME = "equalizer_v2"
SOLIDLY_V2_NAME = "solidly_v2"
VELODROME_V2_NAME = "velodrome_v2"

SOLIDLY_FORKS = [AERODROME_V2_NAME, VELOCIMETER_V2_NAME, SCALE_V2_NAME, VELODROME_V2_NAME]

EXCHANGE_IDS = {
    BANCOR_V2_NAME: 1,
    BANCOR_V3_NAME: 2,
    UNISWAP_V2_NAME: 3,
    UNISWAP_V3_NAME: 4,
    SUSHISWAP_V2_NAME: 3,
    SUSHISWAP_V3_NAME: 4,
    CARBON_V1_NAME: 6,
    BALANCER_NAME: 7,
    CARBON_POL_NAME: 8,
    PANCAKESWAP_V2_NAME: 3,
    PANCAKESWAP_V3_NAME: 4,
    SOLIDLY_V2_NAME: 11,
    VELOCIMETER_V2_NAME: 11,
    SCALE_V2_NAME: 11,
    EQUALIZER_V2_NAME: 11,
    VELODROME_V2_NAME: 12,
    AERODROME_V2_NAME: 12,
}

EXCHANGE_POOL_CREATION_EVENT_NAMES = {
    UNISWAP_V2_NAME: "PairCreated",
    UNISWAP_V3_NAME: "PoolCreated",
    AERODROME_V2_NAME: "PoolCreated",
    VELOCIMETER_V2_NAME: "PairCreated",
    SCALE_V2_NAME: "PairCreated",
}

dataframe_key = [
    "cid",
    "last_updated",
    "last_updated_block",
    "descr",
    "pair_name",
    "exchange_name",
    "fee",
    "fee_float",
    "address",
    "anchor",
    "tkn0_address",
    "tkn1_address",
    "tkn0_decimals",
    "tkn1_decimals",
    "exchange_id",
    "tkn0_symbol",
    "tkn1_symbol",
    "timestamp",
    "tkn0_balance",
    "tkn1_balance",
    "liquidity",
    "sqrt_price_q96",
    "tick",
    "tick_spacing",
    "exchange",
    "pool_type",
    "tkn0_weight",
    "tkn1_weight",
    "tkn2_address",
    "tkn2_decimals",
    "tkn2_symbol",
    "tkn2_balance",
    "tkn2_weight",
    "tkn3_address",
    "tkn3_decimals",
    "tkn3_symbol",
    "tkn3_balance",
    "tkn3_weight",
    "tkn4_address",
    "tkn4_decimals",
    "tkn4_symbol",
    "tkn4_balance",
    "tkn4_weight",
    "tkn5_address",
    "tkn5_decimals",
    "tkn5_symbol",
    "tkn5_balance",
    "tkn5_weight",
    "tkn6_address",
    "tkn6_decimals",
    "tkn6_symbol",
    "tkn6_balance",
    "tkn6_weight",
    "tkn7_address",
    "tkn7_decimals",
    "tkn7_symbol",
    "tkn7_balance",
    "tkn7_weight",
]
skip_token_list = ["0xaD67F7a72BA2ca971390B2a1dD907303bD577a4F".lower()]


@dataclass
class TokenManager:
    token_dict: Dict


def get_all_token_details(web3: Web3, network: str, write_path: str) -> TokenManager:
    """
    This function collects the number of decimals and symbol of a token, and formats it for use in a dataframe.
    :param web3: the Web3 reference
    :param network: the network name

    :returns: Dict
    """

    token_path = os.path.join(write_path, "tokens.csv")
    token_file_exists = os.path.exists(token_path)
    if token_file_exists:
        token_df = pd.read_csv(token_path, index_col=False)

        token_dict = {}
        for idx, row in token_df.iterrows():
            address, decimals, symbol = row
            token_dict[address] = {"address": address, "decimals": decimals, "symbol": symbol}

        return TokenManager(token_dict)

    url = f"https://tokens.coingecko.com/{coingecko_network_map[network]}/all.json"
    response = requests.get(url).json()["tokens"]
    token_dict = {
        "0xEeeeeEeeeEeEeeEeEeEeeEEEeeeeEeeeeeeeEEeE": {"address": "0xEeeeeEeeeEeEeeEeEeEeeEEEeeeeEeeeeeeeEEeE",
                                                       "decimals": 18, "symbol": "ETH"}
    } if network in ["ethereum", "coinbase_base", "arbitrum_one", "optimism"] else {}
    for token in response:
        address = web3.to_checksum_address(token.get("address"))
        symbol = token.get("symbol")
        decimals = token.get("decimals")
        try:
            # try to write to csv
            pd.DataFrame(
                {"token": [address], "symbol": [symbol], "decimals": [decimals]}
            ).to_csv("token_details.csv")
            token_dict[address] = {
                "address": address,
                "decimals": decimals,
                "symbol": symbol,
            }
        except Exception as e:
            print(f"Failed to get token details for token: {address} with error: {e}")
            continue
    return TokenManager(token_dict=token_dict)


def get_token_details_from_contract(
        token: str, web3
) -> Tuple[str, int] or Tuple[None, None]:
    """
    This function collects the number of decimals and symbol of a token, and formats it for use in a dataframe.
    :param token: the token address
    :param web3: the Web3 object

    Returns: a Tuple containing the token symbol & decimals, or None, None if the contract call failed.
    """
    if token == "0x9f8F72aA9304c8B593d555F12eF6589cC3A579A2":
        symbol = "MKR"
        decimals = 18
    elif token == "0xEeeeeEeeeEeEeeEeEeEeeEEEeeeeEeeeeeeeEEeE":
        symbol = "ETH"
        decimals = 18
    if token.lower() in skip_token_list:
        return None, None
    else:
        contract = web3.eth.contract(
            address=web3.to_checksum_address(token), abi=ERC20_ABI
        )
        try:
            contract = web3.eth.contract(
                address=web3.to_checksum_address(token), abi=ERC20_ABI
            )
            decimals = contract.caller.decimals()

        except:
            print(f"Cannot get token details for token: {token}")
            skip_token_list.append(token.lower())
            return None, None
        try:
            symbol = contract.caller.symbol()
            # attempt to write to csv
            pd.DataFrame(
                {"token": [token], "symbol": [symbol], "decimals": [decimals]}
            ).to_csv("token_details.csv")
        except Exception as e:
            symbol = "SYMBOL_FAILED"
    return symbol, decimals


def get_token_details(
        tkn: str, token_manager: TokenManager, web3: Web3
) -> Tuple[str, int] or Tuple[None, None]:
    """
    :param tkn: the token address
    :param token_manager: the token lookup dict
    :param web3: the Web3 object

    Returns: a Tuple containing the token symbol & decimals, or None, None if the contract call failed.
    """
    tkn = web3.to_checksum_address(tkn)
    if tkn in token_manager.token_dict:
        symbol = token_manager.token_dict.get(tkn).get("symbol")
        decimal = token_manager.token_dict.get(tkn).get("decimals")
    else:
        symbol, decimal = get_token_details_from_contract(token=tkn, web3=web3)
        if type(decimal) == int and type(symbol) == str:
            token_manager.token_dict[tkn] = {"address": tkn, "decimals": decimal, "symbol": symbol}
    return symbol, decimal


def fix_missing_symbols(symbol: str, addr: str) -> str:
    """
    This function fixes specific tokens that have an issue getting their Symbol from the contract.

    :param symbol: the token symbol
    :param addr: the token address

    returns: str
    """
    if addr == "0x9f8f72aa9304c8b593d555f12ef6589cc3a579a2":
        return "MKR"
    elif (
            addr == "0xF1290473E210b2108A85237fbCd7b6eb42Cc654F"
            or addr.lower() == "0xF1290473E210b2108A85237fbCd7b6eb42Cc654F".lower()
    ):
        return "HEDG"
    else:
        return symbol


def skip_tokens(addr: str) -> bool:
    """
    This function checks against a list of tokens that should be skipped due to problems in their contract, etc.
    :param addr: the token address

    retuns: bool
    """
    if addr.lower() in skip_token_list:
        return True
    else:
        return False


def get_token_prices_coingecko(token_list: Dict) -> Dict:
    """
    :param token_list: the list of tokens for which to fetch prices

    Returns token prices using Coingecko API
    """

    max_size = 100
    tkn_addresses = list(token_list.keys())
    tkn_sublists = [
        tkn_addresses[x: x + max_size] for x in range(0, len(tkn_addresses), max_size)
    ]

    for tkn_sublist in tkn_sublists:
        tokens = ",".join(tkn_sublist)
        url = f"https://api.coingecko.com/api/v3/simple/token_price/ethereum?contract_addresses={tokens}&vs_currencies=USD&include_market_cap=false&include_24hr_vol=false&include_24hr_change=false&include_last_updated_at=false"
        response = requests.get(url)

        if response.status_code == 200:
            data = response.json()
            if data is not None:
                prices = []
                for tkn in data.keys():
                    try:
                        prices.append((tkn, data[tkn]["usd"]))
                    except KeyError:
                        prices.append((tkn, 0))
                        continue

                for tkn in prices:
                    for tkn_addrs in token_list.keys():
                        if tkn[0].lower() == tkn_addrs.lower():
                            token_list[tkn_addrs]["usd"] = float(tkn[1])
    return token_list


def generate_token_price_map(pool_data: Dict, web3: Web3) -> Dict:
    """
    This function retrieves token prices from Coingecko
    :param pool_data: list of pools
    :param web3: the Web3 object

    returns: a dict containing token prices

    """
    token_prices = {}

    for pool in pool_data:
        tokens = pool["tokens"]
        for tkn in tokens:
            address = tkn["address"]
            if skip_tokens(addr=address):
                continue
            symbol = tkn["symbol"]
            symbol = fix_missing_symbols(addr=address, symbol=symbol)

            address = web3.to_checksum_address(address)
            token_prices[str(address)] = {"tokenSymbol": str(symbol), "usd": None}

    token_prices = get_token_prices_coingecko(token_list=token_prices)
    return token_prices


def organize_pool_details_uni_v3(
        pool_data: Dict, token_manager: TokenManager, exchange: str, web3: Web3
) -> Dict:
    """
    This function organizes pool details for Uni V3 pools.
    :param pool_data: the pool data from the pool creation event
    :param token_manager: the token lookup dict
    :param exchange: the exchange name
    :param web3: the Web3 object

    returns: dict of pool information
    """
    skip_pool = False
    pool_address = pool_data["args"]["pool"]
    pool_address = web3.to_checksum_address(pool_address)
    last_updated_block = pool_data["blockNumber"]
    token_info = {}
    pair = ""
    tick_spacing = pool_data["args"]["tickSpacing"]
    if "tkn0_address" in pool_data["args"]:
        tokens = [pool_data["args"]["tkn0_address"], pool_data["args"]["tkn1_address"]]
    elif "token0" in pool_data["args"]:
        tokens = [pool_data["args"]["token0"], pool_data["args"]["token1"]]
    else:
        print(f"failed to get tkn0_address for exchange: {exchange} from pool_data: {pool_data}")
        assert False
    if len(tokens) > 2:
        return None
    token_info, pair, skip_pool = process_token_details(
        tokens=tokens, token_manager=token_manager, web3=web3
    )
    if skip_pool:
        return None
    pair = pair[:-1]
    fee = pool_data["args"]["fee"]

    description = exchange + " " + pair + " " + str(fee)

    pool_info = {
        "cid": pool_address,
        "last_updated": "",
        "last_updated_block": last_updated_block,
        "descr": description,
        "pair_name": pair,
        "exchange_name": exchange,
        "fee": fee,
        "fee_float": float(fee) / 1000000,
        "address": pool_address,
        "anchor": "",
        "tkn0_address": token_info["tkn0_address"],
        "tkn1_address": token_info["tkn1_address"],
        "tkn0_decimals": token_info["tkn0_decimals"],
        "tkn1_decimals": token_info["tkn1_decimals"],
        "exchange_id": EXCHANGE_IDS.get("uniswap_v3"),
        "tkn0_symbol": token_info["tkn0_symbol"],
        "tkn1_symbol": token_info["tkn1_symbol"],
        "timestamp": 0,
        "tkn0_balance": 0,
        "tkn1_balance": 0,
        "liquidity": 0,
        "sqrt_price_q96": 0,
        "tick": 0,
        "tick_spacing": tick_spacing,
        "exchange": exchange,
    }
    pool = {**pool_info, **token_info}
    return pool


def process_token_details(
        tokens: List[str], token_manager: TokenManager, web3: Web3
) -> Tuple[Dict, str, bool] or Tuple[None, None, bool]:
    """
    This function processes token details & generates the token pair

    :param tokens: the list of tokens
    :param token_manager: the token information dict
    :param web3: the Web3 object

    returns: tuple containing a dict with token information, the pair name as a string, and a bool that indicates if all tokens were successfully added.
    """
    token_info = {}
    pair = ""
    for idx, tkn in enumerate(tokens):
        tkn_num = "tkn" + str(idx)
        address = tkn

        if skip_tokens(addr=address):
            return None, None, True
        address = web3.to_checksum_address(address)
        symbol, decimals = get_token_details(
            token_manager=token_manager, tkn=address, web3=web3
        )
        if symbol is None:
            return None, None, True
        symbol = fix_missing_symbols(addr=address, symbol=symbol)
        token_info[tkn_num + "_decimals"] = decimals
        token_info[tkn_num + "_address"] = address
        token_info[tkn_num + "_symbol"] = symbol
        token_info[tkn_num + "_balance"] = 0

        pair += address + "/"
    pair = pair[:-1]

    return token_info, pair, False


def organize_pool_details_balancer(
        pool_data: Dict, token_prices: Dict, web3: Web3, min_usd: int = 100000
):
    """
    This function organizes pool details for Uni V3 pools.
    :param pool_data: the pool data from the pool creation event
    :param token_prices: the token prices
    :param web3: the Web3 object
    :param min_usd: the minimum pool balance in USD to include the pool

    returns: dict of pool information
    """
    skip_pool = False
    if pool_data["swapEnabled"] != True:
        return None

    pool_id = pool_data["id"]
    pool_type = pool_data["poolType"]
    pool_address = pool_data["address"]
    pool_address = web3.to_checksum_address(pool_address)
    token_info = {}
    tokens = pool_data["tokens"]

    pair = ""

    pool_total_liquidity_usd = 0

    for idx, tkn in enumerate(tokens):
        tkn_num = "tkn" + str(idx)
        address = tkn["address"]
        address = web3.to_checksum_address(address)
        if skip_tokens(addr=address):
            skip_pool = True
            break

        symbol = tkn["symbol"]
        symbol = fix_missing_symbols(addr=address, symbol=symbol)

        # Currently unused - this gets the pool balance, but is only usable accurately on Mainnet
        # balance = float(tkn["balance"])
        # tkn_price = 0 if token_prices[address]["usd"] is None else float(token_prices[address]["usd"])
        # tkn_val_usd = balance * tkn_price
        # pool_total_liquidity_usd += tkn_val_usd

        token_info[tkn_num + "_address"] = address
        token_info[tkn_num + "_symbol"] = symbol
        token_info[tkn_num + "_decimals"] = tkn["decimals"]
        token_info[tkn_num + "_weight"] = tkn["weight"]
        token_info[tkn_num + "_balance"] = 0

        pair += address + "/"

    # if pool_total_liquidity_usd < min_usd:
    #     print(f"pool eliminated due to low liquidity: {pool_total_liquidity_usd} vs min {min_usd}")
    #     return None

    if skip_pool:
        return None

    pair = pair[:-1]
    fee = pool_data["swapFee"]
    exchange = "balancer"

    description = exchange + " " + pair + " " + str(fee)

    pool_info = {
        "cid": pool_id,
        "last_updated": "",
        "last_updated_block": 0,
        "descr": description,
        "pair_name": pair,
        "exchange_name": exchange,
        "fee": float(fee) * 10 ** 18,
        "fee_float": float(fee),
        "address": pool_address,
        "anchor": pool_id,
        "tkn0_address": token_info["tkn0_address"],
        "tkn1_address": token_info["tkn1_address"],
        "tkn0_decimals": token_info["tkn0_decimals"],
        "tkn1_decimals": token_info["tkn1_decimals"],
        "exchange_id": 7,
        "tkn0_symbol": token_info["tkn0_symbol"],
        "tkn1_symbol": token_info["tkn1_symbol"],
        "timestamp": 0,
        "tkn0_balance": 0,
        "tkn1_balance": 0,
        "liquidity": 0,
        "sqrt_price_q96": 0,
        "tick": 0,
        "tick_spacing": 0,
        "exchange": "balancer",
        "pool_type": pool_type,
    }
    pool = {**pool_info, **token_info}

    return pool


def organize_pool_details_uni_v2(
        pool_data, token_manager: TokenManager, exchange, default_fee, web3
):
    """
    This function organizes pool details for Uni V2 pools.
    :param pool_data: the pool data from the pool creation event
    :param token_addr_lookup: the token lookup dict
    :param exchange: the exchange name
    :param default_fee: the fee for the exchange
    :param web3: the Web3 object

    returns: dict of pool information
    """
    skip_pool = False
    pool_address = pool_data["args"]["pair"]
    pool_address = web3.to_checksum_address(pool_address)
    last_updated_block = pool_data["blockNumber"]
    token_info = {}
    pair = ""
    if default_fee == "TBD":
        return None
    default_fee = float(default_fee)
    if "tkn0_address" in pool_data["args"]:
        tokens = [pool_data["args"]["tkn0_address"], pool_data["args"]["tkn1_address"]]
    elif "token0" in pool_data["args"]:
        tokens = [pool_data["args"]["token0"], pool_data["args"]["token1"]]
    else:
        print(f"failed to get tkn0_address for exchange: {exchange} from pool_data: {pool_data}")
        assert False
    if len(tokens) > 2:
        return None
    token_info, pair, skip_pool = process_token_details(
        tokens=tokens, token_manager=token_manager, web3=web3
    )
    if skip_pool:
        return None
    description = exchange + " " + pair

    pool_info = {
        "cid": pool_address,
        "last_updated": "",
        "last_updated_block": last_updated_block,
        "descr": description,
        "pair_name": pair,
        "exchange_name": exchange,
        "fee": default_fee,
        "fee_float": default_fee,
        "address": pool_address,
        "anchor": "",
        "tkn0_address": token_info["tkn0_address"],
        "tkn1_address": token_info["tkn1_address"],
        "tkn0_decimals": token_info["tkn0_decimals"],
        "tkn1_decimals": token_info["tkn1_decimals"],
        "exchange_id": EXCHANGE_IDS.get("uniswap_v2"),
        "tkn0_symbol": token_info["tkn0_symbol"],
        "tkn1_symbol": token_info["tkn1_symbol"],
        "timestamp": 0,
        "tkn0_balance": 0,
        "tkn1_balance": 0,
        "exchange": exchange,
    }
    pool = {**pool_info, **token_info}

    return pool


def organize_pool_details_solidly_v2(
        pool_data, token_manager, exchange, default_fee, factory_contract, web3
):
    """
    This function organizes pool details for Solidly pools.

    :param pool_data: the pool data from the pool creation event
    :param token_manager: the token lookup dict
    :param exchange: the exchange name
    :param default_fee: the fee for the exchange
    :param factory_contract: the exchange's Factory contract - initialized
    :param web3: the Web3 object

    returns: dict of pool information
    """
    skip_pool = False
    if "pool" in pool_data or "pool" in pool_data["args"]:
        pool_address = pool_data["args"]["pool"]
    elif "pair" in pool_data or "pair" in pool_data["args"]:
        pool_address = pool_data["args"]["pair"]
    else:
        print(f"COULD NOT FIND KEY IN EVENT for exchange {exchange}: {pool_data}")
    pool_address = web3.to_checksum_address(pool_address)

    last_updated_block = pool_data["blockNumber"]

    stable_pool = "stable" if pool_data["args"]["stable"] else "volatile"

    token_info = {}
    pair = ""

    is_stable = True if "stable" in stable_pool else False

    if exchange in [VELOCIMETER_V2_NAME]:
        default_fee = factory_contract.caller.getFee(pool_address)
        default_fee = float(default_fee) / 10000
    elif exchange in [SCALE_V2_NAME, EQUALIZER_V2_NAME]:
        default_fee = factory_contract.caller.getRealFee(pool_address)
        default_fee = float(default_fee) / 10 ** 18 if exchange == SCALE_V2_NAME else float(default_fee) / 10000
    else:
        default_fee = factory_contract.caller.getFee(pool_address, is_stable)
        default_fee = float(default_fee) / 10000

    tokens = [pool_data["args"]["token0"], pool_data["args"]["token1"]]

    if len(tokens) > 2:
        return None
    token_info, pair, skip_pool = process_token_details(
        tokens=tokens, token_manager=token_manager, web3=web3
    )
    if skip_pool:
        return None
    description = exchange + " " + pair


    pool_info = {
        "cid": pool_address,
        "last_updated": "",
        "last_updated_block": last_updated_block,
        "descr": description,
        "pair_name": pair,
        "exchange_name": exchange,
        "fee": str(default_fee),
        "fee_float": default_fee,
        "address": pool_address,
        "anchor": "",
        "tkn0_address": token_info["tkn0_address"],
        "tkn1_address": token_info["tkn1_address"],
        "tkn0_decimals": token_info["tkn0_decimals"],
        "tkn1_decimals": token_info["tkn1_decimals"],
        "exchange_id": EXCHANGE_IDS.get(exchange),
        "tkn0_symbol": token_info["tkn0_symbol"],
        "tkn1_symbol": token_info["tkn1_symbol"],
        "timestamp": 0,
        "tkn0_balance": 0,
        "tkn1_balance": 0,
        "exchange": exchange,
        "pool_type": stable_pool,
    }
    pool = {**pool_info, **token_info}

    return pool


<<<<<<< HEAD
def get_uni_pool_creation_events_v3(
    factory_contract, block_number: int, web3: Web3, block_chunk_size=50000
) -> List:
    """
    This function retrieves Uniswap V3 pool generation events

    :param factory_contract: the initialized Factory contract
    :param block_number: the block number from which to start
    :param web3: the Web3 object
    :param block_chunk_size: the number of blocks to fetch at a time
    returns: a list of raw pool creation events
    """
    current_block = web3.eth.block_number
    events = []

    for idx in range(int(math.ceil((current_block - block_number) / block_chunk_size))):
        from_block = block_number + idx * block_chunk_size
        to_block = (
            from_block + block_chunk_size
            if from_block + block_chunk_size < current_block
            else current_block
        )
        events += factory_contract.events.PoolCreated.get_logs(
            fromBlock=from_block, toBlock=to_block
        )
    return events


def get_uni_pool_creation_events_v2(
    factory_contract, block_number: int, web3: Web3, block_chunk_size=50000
) -> List:
    """
    This function retrieves Uniswap V2 pool generation events

    :param factory_contract: the initialized Factory contract
    :param block_number: the block number from which to start
    :param web3: the Web3 object
    :param block_chunk_size: the number of blocks to fetch at a time
    returns: a list of raw pool creation events
    """
    current_block = web3.eth.block_number
    events = []
    for idx in range(int(math.ceil((current_block - block_number) / block_chunk_size))):
        from_block = block_number + idx * block_chunk_size
        to_block = (
            from_block + block_chunk_size
            if from_block + block_chunk_size < current_block
            else current_block
        )
        events += factory_contract.events.PairCreated.get_logs(
            fromBlock=from_block, toBlock=to_block
        )
    return events


def get_solidly_pool_creation_events_v2(
    exchange, factory_contract, block_number: int, web3: Web3, block_chunk_size=50000
) -> List:
    """
    This function retrieves Solidly pool generation events

    :param factory_contract: the initialized Factory contract
    :param block_number: the block number from which to start
    :param web3: the Web3 object
    :param block_chunk_size: the number of blocks to fetch at a time
    returns: a list of raw pool creation events
    """
    current_block = web3.eth.block_number
    events = []
    for idx in range(int(math.ceil((current_block - block_number) / block_chunk_size))):
        from_block = block_number + idx * block_chunk_size
        to_block = (
            from_block + block_chunk_size
            if from_block + block_chunk_size < current_block
            else current_block
        )
        if exchange in [AERODROME_V2_NAME,]:
            events += factory_contract.events.PoolCreated.get_logs(
                fromBlock=from_block, toBlock=to_block
            )
        elif exchange in [VELOCIMETER_V2_NAME, SCALE_V2_NAME, EQUALIZER_V2_NAME]:
            events += factory_contract.events.PairCreated.get_logs(
                fromBlock=from_block, toBlock=to_block
            )
    return events
=======
def _get_events(contract, blockchain: str, exchange: str, start_block: int) -> list:
    end_block = contract.w3.eth.block_number + 1
    chunk_size = BLOCK_CHUNK_SIZE_MAP[blockchain]
    block_numbers = list(range(start_block, end_block, chunk_size)) + [end_block]
    event_method = contract.events[EXCHANGE_POOL_CREATION_EVENT_NAMES[exchange]].get_logs
    events_list = [event_method(fromBlock=block_numbers[n-1], toBlock=block_numbers[n]-1) for n in range(1, len(block_numbers))]
    return [event for events in events_list for event in events]
>>>>>>> 03a63404


def get_uni_v3_pools(
        token_manager: TokenManager,
        exchange: str,
        factory_contract,
        start_block: int,
        web3: Web3,
        blockchain: str
) -> Tuple[DataFrame, DataFrame]:
    """
    This function retrieves Uniswap V3 pool generation events and organizes them into two Dataframes

    :param token_addr_lookup: the dict containing token information
    :param factory_contract: the initialized Factory contract
    :param start_block: the block number from which to start
    :param web3: the Web3 object
    :param exchange: the name of the exchange
    :param blockchain: the blockchain name

    returns: a tuple containing a Dataframe of pool creation and a Dataframe of Uni V3 pool mappings
    """
    pool_data = _get_events(factory_contract, blockchain, exchange, start_block)

    with parallel_backend(n_jobs=-1, backend="threading"):
        pools = Parallel(n_jobs=-1)(
            delayed(organize_pool_details_uni_v3)(
                pool_data=pool,
                token_manager=token_manager,
                exchange=exchange,
                web3=web3,
            )
            for pool in pool_data
        )

    pools = [pool for pool in pools if pool is not None]
    df = pd.DataFrame(pools, columns=dataframe_key)
    pool_mapping = [
        {"exchange": pool["exchange"], "address": pool["address"]} for pool in pools
    ]
    mapdf = pd.DataFrame(pool_mapping, columns=["exchange", "address"])
    mapdf = mapdf.reset_index(drop=True)
    # mapdf = mapdf.set_index("exchange")
    #return mapdf
    return df, mapdf

def get_uni_v2_pools(
        token_manager: TokenManager,
        exchange: str,
        factory_contract,
        start_block: int,
        default_fee: float,
        web3: Web3,
        blockchain: str
) -> Tuple[DataFrame, DataFrame]:
    """
    This function retrieves Uniswap V2 pool generation events and organizes them into two Dataframes

    :param token_addr_lookup: the dict containing token information
    :param factory_contract: the initialized Factory contract
    :param start_block: the block number from which to start
    :param web3: the Web3 object
    :param exchange: the name of the exchange
    :param default_fee: the fee for the exchange
    :param blockchain: the blockchain name
    returns: a tuple containing a Dataframe of pool creation and a Dataframe of Uni V3 pool mappings
    """
    pool_data = _get_events(factory_contract, blockchain, exchange, start_block)

    with parallel_backend(n_jobs=-1, backend="threading"):
        pools = Parallel(n_jobs=-1)(
            delayed(organize_pool_details_uni_v2)(
                pool_data=pool,
                token_manager=token_manager,
                default_fee=default_fee,
                exchange=exchange,
                web3=web3,
            )
            for pool in pool_data
        )
    pools = [pool for pool in pools if pool is not None]
    df = pd.DataFrame(pools, columns=dataframe_key)
    pool_mapping = [
        {"exchange": pool["exchange"], "address": pool["address"]} for pool in pools
    ]

    mapdf = pd.DataFrame(pool_mapping, columns=["exchange", "address"])
    mapdf = mapdf.reset_index(drop=True)
    #return mapdf
    return df, mapdf

def get_solidly_v2_pools(
        token_manager: TokenManager,
        exchange: str,
        factory_contract,
        start_block: int,
        default_fee: float,
        web3: Web3,
        blockchain: str
) -> Tuple[DataFrame, DataFrame]:
    """
    This function retrieves Solidly pool generation events and organizes them into two Dataframes
    :param token_manager: the dict containing token information
    :param factory_contract: the initialized Factory contract
    :param start_block: the block number from which to start
    :param web3: the Web3 object
    :param exchange: the name of the exchange
    :param default_fee: the fee for the exchange
    :param blockchain: the blockchain name

    returns: a tuple containing a Dataframe of pool creation and a Dataframe of Uni V3 pool mappings
    """
    pool_data = _get_events(factory_contract, blockchain, exchange, start_block)

    with parallel_backend(n_jobs=-1, backend="threading"):
        pools = Parallel(n_jobs=-1)(
            delayed(organize_pool_details_solidly_v2)(
                pool_data=pool,
                token_manager=token_manager,
                default_fee=0,
                exchange=exchange,
                factory_contract=factory_contract,
                web3=web3,
            )
            for pool in pool_data
        )
    pools = [pool for pool in pools if pool is not None]
    df = pd.DataFrame(pools, columns=dataframe_key)
    pool_mapping = [
        {"exchange": pool["exchange"], "address": pool["address"]} for pool in pools
    ]

    mapdf = pd.DataFrame(pool_mapping, columns=["exchange", "address"])
    mapdf = mapdf.reset_index(drop=True)
    # return mapdf
    return df, mapdf


def get_multichain_addresses(network: str, exchanges: List[str] = None) -> pd.DataFrame:
    """
    Create dataframe of addresses for the selected network
    :param network: the network in which to get addresses
    :param exchanges: (Optional) the list of exchanges for which to get data
    returns:
    A dataframe that contains items from the selected network
    """
    multichain_address_path = os.path.normpath(
        "fastlane_bot/data/multichain_addresses.csv"
    )
    chain_addresses_df = pd.read_csv(multichain_address_path)
    network_df = chain_addresses_df.loc[chain_addresses_df["chain"] == network]
    if exchanges is not None:
        return network_df.loc[chain_addresses_df["exchange"] in exchanges]

    return network_df


def get_items_from_exchange(
    item_names: List[str],
    exchange_name: str,
    fork: str,
    df: pd.DataFrame,
) -> List[str or float]:
    df_ex = df[
        (df["exchange_name"] == exchange_name)
        & (df["fork"] == fork)
    ]
    if len(df_ex.index) == 0:
        return None
    items_to_return = []
    for item in item_names:
        items_to_return.append(df_ex[item].values[0])
    return items_to_return


# Balancer subgraph query
query = """
{
pools(
    orderBy: totalLiquidity
    orderDirection: desc
    first: 1000
    where: {poolType_contains: "Weighted", totalLiquidity_gt: 50000 }
  ) {
    id
    poolType
    swapFee
    swapEnabled
    tokens {
      balance
      symbol
      decimals
      address
      weight
    }
    address
  }
}
"""


# function to use requests.post to make an API call to the subgraph url
def run_query(subgraph_query: str, subgraph_url: str) -> json:
    """
    This function executes the Balancer Subgraph query
    :param subgraph_query: the Balancer query for the Graph
    :param subgraph_url: the URL of the relevant Balancer subgraph

    returns: a JSON object containing pool details
    """
    # endpoint where you are making the request
    url = subgraph_url

    request = requests.post(url, json={"query": subgraph_query})
    if request.status_code == 200:
        return request.json()
    else:
        raise Exception(
            "Query failed. return code is {}.      {}".format(
                request.status_code, subgraph_query
            )
        )


def get_balancer_pools(subgraph_url: str, web3: Web3) -> pd.DataFrame:
    """
    This function gets Balancer pool details from the Balancer subgraph

    :param subgraph_url: the URL of the Balancer subgraph
    :param web3: the Web3 object
    """
    pool_data = run_query(subgraph_query=query, subgraph_url=subgraph_url)["data"][
        "pools"
    ]

    token_prices = generate_token_price_map(pool_data=pool_data, web3=web3)
    # print(token_prices)
    pools = []
    for pool in pool_data:
        pools.append(
            organize_pool_details_balancer(
                pool_data=pool, token_prices=token_prices, web3=web3
            )
        )
    pools = [pool for pool in pools if pool is not None]
    df = pd.DataFrame(pools, columns=dataframe_key)
    return df


def add_to_exchange_ids(exchange: str, fork: str):
    """
    This function adds an exchange if it is not listed in the Exchange Ids dict

    :param exchange: the exchange name
    :param fork: the fork name
    """
    if exchange not in EXCHANGE_IDS:
        platform_id = 0
        if fork in ["uniswap_v2", "solidly_v1", "solidly_v2"]:
            platform_id = 3
        elif fork in "uniswap_v3":
            platform_id = 4
        elif fork in "balancer":
            platform_id = 7
        elif fork in "carbon_v1":
            platform_id = 6
        EXCHANGE_IDS[exchange] = platform_id


def get_web3_for_network(network_name: str) -> Web3:
    """
    This function gets a web3 object for a specific network. This is meant for use when the terraformer is a standalone script.
    :param network_name: the name of the blockchain from which to get data

    returns: web3 object
    """
    try:
        alchemy_rpc = ALCHEMY_RPC_LIST[network_name]
        ALCHEMY_API_KEY = os.environ.get(ALCHEMY_KEY_DICT[network_name])
    except ValueError:
        print(
            f"Terraformer: network {network_name} does not have Alchemy RPC set. Add an RPC to continue"
        )
        return None
    return Web3(Web3.HTTPProvider(f"{alchemy_rpc}{ALCHEMY_API_KEY}"))


def get_last_block_updated(df: pd.DataFrame, exchange: str) -> int:
    """
    This function retrieves the highest block number for relevant exchanges
    :param df: the Dataframe containing static pool data
    :param exchange: the exchange for which to get the latest block it was updated

    returns: int
    """

    ex_df = df[df["exchange"] == exchange]

    # if the `last_updated_block` column contains `None` values, then `max` returns a value of type `float`
    # we should therefore verify that this value is nevertheless integer
    # and only then can we safely convert it to type `int`
    return safe_int(ex_df["last_updated_block"].max())


def save_token_data(token_dict: TokenManager, write_path: str):
    """
    Saves token data to a CSV

    """

    token_path = os.path.join(write_path, "tokens.csv")
    token_list = []

    for key in token_dict.token_dict.keys():
        token_list.append(token_dict.token_dict[key])

    token_df = pd.DataFrame(token_list, columns=["address", "decimals", "symbol"])
    token_df.set_index("address", inplace=True)
    token_df.to_csv(token_path)


def terraform_blockchain(network_name: str, web3: Web3 = None, start_block: int = None, save_tokens: bool = False):
    """
    This function collects all pool creation events for Uniswap V2/V3 and Solidly pools for a given network. The factory addresses for each exchange for which to extract pools must be defined in fastlane_bot/data/multichain_addresses.csv

    :param network_name: the name of the blockchain from which to get data
    :param web3: the Web3 object
    :param start_block: the block from which to get data. If this is None, it uses the factory creation block for each exchange.
    """

    assert network_name in BLOCK_CHUNK_SIZE_MAP.keys(), f"Blockchain: {network_name} not supported. Supported blockchains: {BLOCK_CHUNK_SIZE_MAP.keys()}"

    if web3 is None:
        web3 = get_web3_for_network(network_name=network_name)

    assert web3.is_connected(), f"Web3 is not connected for network: {network_name}"

    PROJECT_PATH = os.path.normpath(f"{os.getcwd()}")
    write_path = os.path.normpath(
        f"{PROJECT_PATH}/fastlane_bot/data/blockchain_data/{network_name}"
    )
    path_exists = os.path.exists(write_path)
    data_path = os.path.normpath(write_path + "/static_pool_data.csv")
    data_exists = os.path.exists(data_path)
    fresh_data = False
    token_manager = get_all_token_details(web3, network=network_name, write_path=write_path)

    if not path_exists:
        os.makedirs(write_path)
    if not data_exists:
        exchange_df = pd.DataFrame(columns=dataframe_key)
        univ2_mapdf = pd.DataFrame(columns=["exchange", "address"])
        univ3_mapdf = pd.DataFrame(columns=["exchange", "address"])
        solidly_v2_mapdf = pd.DataFrame(columns=["exchange", "address"])
        fresh_data = True
    else:
        exchange_df = pd.read_csv(
            write_path + "/static_pool_data.csv",
            low_memory=False,
            dtype=str,
            index_col=False,
        )
        univ2_mapdf = pd.read_csv(
            write_path + "/uniswap_v2_event_mappings.csv", index_col=False
        )
        univ3_mapdf = pd.read_csv(
            write_path + "/uniswap_v3_event_mappings.csv", index_col=False
        )
        solidly_v2_mapdf = pd.read_csv(
            write_path + "/solidly_v2_event_mappings.csv", index_col=False
        )

    if save_tokens:
        save_token_data(token_dict=token_manager, write_path=write_path)

    multichain_df = get_multichain_addresses(network=network_name)

    for row in multichain_df.iterrows():
        exchange_name = row[1]["exchange_name"]
        chain = row[1]["chain"]
        fork = row[1]["fork"]
        factory_address = row[1]["factory_address"]
        router_address = row[1]["router_address"]
        fee = row[1]["fee"]
        is_active = row[1]["active"]

        if is_active == "FALSE":
            continue

        if fresh_data and not start_block:
            from_block = int(row[1]["start_block"]) if not math.isnan(row[1]["start_block"]) else 0
        if start_block is None:
            from_block = int(row[1]["start_block"]) if not math.isnan(row[1]["start_block"]) else 0
        if factory_address is None or type(factory_address) != str:
            print(
                f"Terraformer: No factory contract address for exchange: {exchange_name}"
            )
            continue
        elif factory_address == "TBD":
            continue
        print(f"********************** Terraforming **********************\nStarting exchange: {exchange_name} from block {from_block}")

        if fork in "uniswap_v2":
            if fee == "TBD":
                continue
            if fork in SOLIDLY_FORKS:
                continue

            if exchange_name in "alienbase_v2":
                factory_abi = ALIENBASE_V2_FACTORY_ABI
            elif exchange_name in ["pancakeswap_v2", "alienbase_v2", "baseswap_v2"]:
                factory_abi = PANCAKESWAP_V2_FACTORY_ABI
            else:
                factory_abi = UNISWAP_V2_FACTORY_ABI
            add_to_exchange_ids(exchange=exchange_name, fork=fork)

            factory_contract = web3.eth.contract(
                address=factory_address, abi=factory_abi
            )
            u_df, m_df = get_uni_v2_pools(
                token_manager=token_manager,
                exchange=exchange_name,
                factory_contract=factory_contract,
                default_fee=fee,
                start_block=from_block,
                web3=web3,
                blockchain=network_name
            )
            m_df = m_df.reset_index(drop=True)
            univ2_mapdf = pd.concat([univ2_mapdf, m_df], ignore_index=True)
        elif fork in "uniswap_v3":
            if fee == "TBD":
                continue
            add_to_exchange_ids(exchange=exchange_name, fork=fork)
            factory_abi = UNISWAP_V3_FACTORY_ABI if exchange_name not in ["pancakeswap_v3"] else PANCAKESWAP_V3_FACTORY_ABI
            factory_contract = web3.eth.contract(
                address=factory_address, abi=factory_abi
            )
            u_df, m_df = get_uni_v3_pools(
                token_manager=token_manager,
                exchange=exchange_name,
                factory_contract=factory_contract,
                start_block=from_block,
                web3=web3,
                blockchain=network_name
            )
            m_df = m_df.reset_index(drop=True)
            univ3_mapdf = pd.concat([univ3_mapdf, m_df], ignore_index=True)
        elif "solidly" in fork:
            add_to_exchange_ids(exchange=exchange_name, fork=fork)
            if exchange_name in ["velocimeter_v2", ]:
                factory_abi = VELOCIMETER_V2_FACTORY_ABI
            elif exchange_name in [EQUALIZER_V2_NAME, SCALE_V2_NAME]:
                factory_abi = SCALE_V2_FACTORY_ABI
            else:
                # Aerodrome ABI
                factory_abi = SOLIDLY_V2_FACTORY_ABI
            factory_contract = web3.eth.contract(
                address=factory_address, abi=factory_abi
            )

            u_df, m_df = get_solidly_v2_pools(
                token_manager=token_manager,
                exchange=exchange_name,
                factory_contract=factory_contract,
                default_fee=fee,
                start_block=from_block,
                web3=web3,
                blockchain=network_name
            )
            m_df = m_df.reset_index(drop=True)
            solidly_v2_mapdf = pd.concat([solidly_v2_mapdf, m_df], ignore_index=True)
        elif "balancer" in fork:
            try:
                subgraph_url = BALANCER_SUBGRAPH_CHAIN_URL[network_name]
                u_df = get_balancer_pools(subgraph_url=subgraph_url, web3=web3)
            except:
                print(f"Could not find Balancer subgraph URL for chain: {network_name}")
                continue
        else:
            print(f"Fork {fork} for exchange {exchange_name} not in supported forks.")
            continue
        exchange_df = pd.concat([exchange_df, u_df])

    if save_tokens:
        save_token_data(token_dict=token_manager, write_path=write_path)

    exchange_df.to_csv((write_path + "/static_pool_data.csv"), index=False)
    univ2_mapdf.to_csv((write_path + "/uniswap_v2_event_mappings.csv"), index=False)
    univ3_mapdf.to_csv((write_path + "/uniswap_v3_event_mappings.csv"), index=False)
    solidly_v2_mapdf.to_csv((write_path + "/solidly_v2_event_mappings.csv"), index=False)
    return exchange_df, univ2_mapdf, univ3_mapdf, solidly_v2_mapdf


#terraform_blockchain(network_name="coinbase_base", save_tokens=True)<|MERGE_RESOLUTION|>--- conflicted
+++ resolved
@@ -763,93 +763,6 @@
     return pool
 
 
-<<<<<<< HEAD
-def get_uni_pool_creation_events_v3(
-    factory_contract, block_number: int, web3: Web3, block_chunk_size=50000
-) -> List:
-    """
-    This function retrieves Uniswap V3 pool generation events
-
-    :param factory_contract: the initialized Factory contract
-    :param block_number: the block number from which to start
-    :param web3: the Web3 object
-    :param block_chunk_size: the number of blocks to fetch at a time
-    returns: a list of raw pool creation events
-    """
-    current_block = web3.eth.block_number
-    events = []
-
-    for idx in range(int(math.ceil((current_block - block_number) / block_chunk_size))):
-        from_block = block_number + idx * block_chunk_size
-        to_block = (
-            from_block + block_chunk_size
-            if from_block + block_chunk_size < current_block
-            else current_block
-        )
-        events += factory_contract.events.PoolCreated.get_logs(
-            fromBlock=from_block, toBlock=to_block
-        )
-    return events
-
-
-def get_uni_pool_creation_events_v2(
-    factory_contract, block_number: int, web3: Web3, block_chunk_size=50000
-) -> List:
-    """
-    This function retrieves Uniswap V2 pool generation events
-
-    :param factory_contract: the initialized Factory contract
-    :param block_number: the block number from which to start
-    :param web3: the Web3 object
-    :param block_chunk_size: the number of blocks to fetch at a time
-    returns: a list of raw pool creation events
-    """
-    current_block = web3.eth.block_number
-    events = []
-    for idx in range(int(math.ceil((current_block - block_number) / block_chunk_size))):
-        from_block = block_number + idx * block_chunk_size
-        to_block = (
-            from_block + block_chunk_size
-            if from_block + block_chunk_size < current_block
-            else current_block
-        )
-        events += factory_contract.events.PairCreated.get_logs(
-            fromBlock=from_block, toBlock=to_block
-        )
-    return events
-
-
-def get_solidly_pool_creation_events_v2(
-    exchange, factory_contract, block_number: int, web3: Web3, block_chunk_size=50000
-) -> List:
-    """
-    This function retrieves Solidly pool generation events
-
-    :param factory_contract: the initialized Factory contract
-    :param block_number: the block number from which to start
-    :param web3: the Web3 object
-    :param block_chunk_size: the number of blocks to fetch at a time
-    returns: a list of raw pool creation events
-    """
-    current_block = web3.eth.block_number
-    events = []
-    for idx in range(int(math.ceil((current_block - block_number) / block_chunk_size))):
-        from_block = block_number + idx * block_chunk_size
-        to_block = (
-            from_block + block_chunk_size
-            if from_block + block_chunk_size < current_block
-            else current_block
-        )
-        if exchange in [AERODROME_V2_NAME,]:
-            events += factory_contract.events.PoolCreated.get_logs(
-                fromBlock=from_block, toBlock=to_block
-            )
-        elif exchange in [VELOCIMETER_V2_NAME, SCALE_V2_NAME, EQUALIZER_V2_NAME]:
-            events += factory_contract.events.PairCreated.get_logs(
-                fromBlock=from_block, toBlock=to_block
-            )
-    return events
-=======
 def _get_events(contract, blockchain: str, exchange: str, start_block: int) -> list:
     end_block = contract.w3.eth.block_number + 1
     chunk_size = BLOCK_CHUNK_SIZE_MAP[blockchain]
@@ -857,7 +770,6 @@
     event_method = contract.events[EXCHANGE_POOL_CREATION_EVENT_NAMES[exchange]].get_logs
     events_list = [event_method(fromBlock=block_numbers[n-1], toBlock=block_numbers[n]-1) for n in range(1, len(block_numbers))]
     return [event for events in events_list for event in events]
->>>>>>> 03a63404
 
 
 def get_uni_v3_pools(
