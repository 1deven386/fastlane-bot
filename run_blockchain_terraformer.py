import math
from typing import Tuple, List

import pandas as pd
from dotenv import load_dotenv
from joblib import parallel_backend, Parallel, delayed
from pandas import DataFrame

load_dotenv()
import os
import requests
from web3 import Web3

from fastlane_bot.data.abi import *

ETHEREUM = "ethereum"
POLYGON = "polygon"
POLYGON_ZKEVM = "polygon_zkevm"
ARBITRUM_ONE = "arbitrum_one"
OPTIMISM = "optimism"
BASE = "coinbase_base"

ALCHEMY_KEY_DICT = {
    "ethereum": "WEB3_ALCHEMY_PROJECT_ID",
    "polygon": "WEB3_ALCHEMY_POLYGON",
    "polygon_zkevm": "WEB3_ALCHEMY_POLYGON_ZKEVM",
    "arbitrum_one": "WEB3_ALCHEMY_ARBITRUM",
    "optimism": "WEB3_ALCHEMY_OPTIMISM",
    "coinbase_base": "WEB3_ALCHEMY_BASE",
}

ALCHEMY_RPC_LIST = {
    "ethereum": "https://eth-mainnet.alchemyapi.io/v2/",
    "polygon": "https://polygon-mainnet.g.alchemy.com/v2/",
    "polygon_zkevm": "https://polygonzkevm-mainnet.g.alchemy.com/v2/",
    "arbitrum_one": "https://arb-mainnet.g.alchemy.com/v2/",
    "optimism": "https://opt-mainnet.g.alchemy.com/v2/",
    "coinbase_base": "https://base-mainnet.g.alchemy.com/v2/",
}

BALANCER_SUBGRAPH_CHAIN_URL = {
    "ethereum": "https://api.thegraph.com/subgraphs/name/balancer-labs/balancer-v2",
    "polygon": "https://api.thegraph.com/subgraphs/name/balancer-labs/balancer-polygon-v2",
    "polygon_zkevm": "https://api.studio.thegraph.com/query/24660/balancer-polygon-zk-v2/version/latest",
    "arbitrum_one": "https://api.thegraph.com/subgraphs/name/balancer-labs/balancer-arbitrum-v2",
    "optimism": "https://api.thegraph.com/subgraphs/name/balancer-labs/balancer-optimism-v2",
    "coinbase_base": "https://api.studio.thegraph.com/query/24660/balancer-base-v2/version/latest",
    "avalanche": "https://api.thegraph.com/subgraphs/name/balancer-labs/balancer-avalanche-v2",
}

BANCOR_V2_NAME = "bancor_v2"
BANCOR_V3_NAME = "bancor_v3"
UNISWAP_V2_NAME = "uniswap_v2"
UNISWAP_V3_NAME = "uniswap_v3"
SUSHISWAP_V2_NAME = "sushiswap_v2"
SUSHISWAP_V3_NAME = "sushiswap_v3"
CARBON_V1_NAME = "carbon_v1"
BANCOR_POL_NAME = "bancor_pol"
BALANCER_NAME = "balancer"
PANCAKESWAP_V2_NAME = "pancakeswap_v2"
PANCAKESWAP_V3_NAME = "pancakeswap_v3"
AERODROME_V2_NAME = "aerodrome_v2"
VELOCIMETER_V1_NAME = "velocimeter_v1"
CARBON_POL_NAME = "bancor_pol"
SHIBA_V2_NAME = "shiba_v2"

SOLIDLY_FORKS = [AERODROME_V2_NAME, VELOCIMETER_V1_NAME]

EXCHANGE_IDS = {
    BANCOR_V2_NAME: 1,
    BANCOR_V3_NAME: 2,
    UNISWAP_V2_NAME: 3,
    UNISWAP_V3_NAME: 4,
    SUSHISWAP_V2_NAME: 3,
    SUSHISWAP_V3_NAME: 4,
    CARBON_V1_NAME: 6,
    BALANCER_NAME: 7,
    CARBON_POL_NAME: 8,
    PANCAKESWAP_V2_NAME: 3,
    PANCAKESWAP_V3_NAME: 4,
}

dataframe_key = [
    "cid",
    "last_updated",
    "last_updated_block",
    "descr",
    "pair_name",
    "exchange_name",
    "fee",
    "fee_float",
    "address",
    "anchor",
    "tkn0_address",
    "tkn1_address",
    "tkn0_key",
    "tkn1_key",
    "tkn0_decimals",
    "tkn1_decimals",
    "exchange_id",
    "tkn0_symbol",
    "tkn1_symbol",
    "timestamp",
    "tkn0_balance",
    "tkn1_balance",
    "liquidity",
    "sqrt_price_q96",
    "tick",
    "tick_spacing",
    "exchange",
    "pool_type",
    "tkn0_weight",
    "tkn1_weight",
    "tkn2_key",
    "tkn2_address",
    "tkn2_decimals",
    "tkn2_symbol",
    "tkn2_balance",
    "tkn2_weight",
    "tkn3_key",
    "tkn3_address",
    "tkn3_decimals",
    "tkn3_symbol",
    "tkn3_balance",
    "tkn3_weight",
    "tkn4_key",
    "tkn4_address",
    "tkn4_decimals",
    "tkn4_symbol",
    "tkn4_balance",
    "tkn4_weight",
    "tkn5_key",
    "tkn5_address",
    "tkn5_decimals",
    "tkn5_symbol",
    "tkn5_balance",
    "tkn5_weight",
    "tkn6_key",
    "tkn6_address",
    "tkn6_decimals",
    "tkn6_symbol",
    "tkn6_balance",
    "tkn6_weight",
    "tkn7_key",
    "tkn7_address",
    "tkn7_decimals",
    "tkn7_symbol",
    "tkn7_balance",
    "tkn7_weight",
]
skip_token_list = ["0xaD67F7a72BA2ca971390B2a1dD907303bD577a4F".lower()]


def get_all_token_details(web3: Web3, network: str) -> dict:
    """
    This function collects the number of decimals and symbol of a token, and formats it for use in a dataframe.
    :param web3: the Web3 reference
    :param network: the network name

    :returns: Dict
    """
    network_map = {
        "coinbase_base": "base",
        "ethereum": "ethereum",
        "polygon": "",
        "polygon_zkevm": "polygon-zkevm",
        "arbitrum_one": "arbitrum-one",
        "optimism": "optimistic-ethereum",
        "avalanche": "avalanche",
    }

    url = f"https://tokens.coingecko.com/{network_map[network]}/all.json"
    response = requests.get(url).json()["tokens"]
    address_first = {
        "0xEeeeeEeeeEeEeeEeEeEeeEEEeeeeEeeeeeeeEEeE": {"symbol": "ETH", "decimals": 18}
    }
    for token in response:
        address = web3.toChecksumAddress(token.get("address"))
        symbol = token.get("symbol")
        decimals = token.get("decimals")
        try:
            # try to write to csv
            pd.DataFrame(
                {"token": [address], "symbol": [symbol], "decimals": [decimals]}
            ).to_csv("token_details.csv")
            address_first[address] = {
                "symbol": symbol,
                "decimals": decimals,
                "address": address,
            }
        except Exception as e:
            print(f"Failed to get token details for token: {address} with error: {e}")
            continue
    return address_first


def get_token_details_from_contract(
    token: str, web3
) -> Tuple[str, int] or Tuple[None, None]:
    """
    This function collects the number of decimals and symbol of a token, and formats it for use in a dataframe.
    :param token: the token address
    :param web3: the Web3 object

    Returns: a Tuple containing the token symbol & decimals, or None, None if the contract call failed.
    """
    if token == "0x9f8F72aA9304c8B593d555F12eF6589cC3A579A2":
        symbol = "MKR"
        decimals = 18
    elif token == "0xEeeeeEeeeEeEeeEeEeEeeEEEeeeeEeeeeeeeEEeE":
        symbol = "ETH"
        decimals = 18
    if token.lower() in skip_token_list:
        return None, None
    else:
        try:
            contract = web3.eth.contract(
                address=web3.toChecksumAddress(token), abi=ERC20_ABI
            )
            decimals = contract.caller.decimals()
            symbol = contract.caller.symbol()

            # attempt to write to csv
            pd.DataFrame(
                {"token": [token], "symbol": [symbol], "decimals": [decimals]}
            ).to_csv("token_details.csv")
        except Exception as e:
            print(f"Failed to get token details for token: {token} with error: {e}")
            skip_token_list.append(token.lower())
            return None, None
    return symbol, decimals


def get_token_details(
    tkn: str, token_addr_lookup: dict, web3: Web3
) -> Tuple[str, int] or Tuple[None, None]:
    """
    :param tkn: the token address
    :param token_addr_lookup: the token lookup dict
    :param web3: the Web3 object

    Returns: a Tuple containing the token symbol & decimals, or None, None if the contract call failed.
    """
    tkn = web3.toChecksumAddress(tkn)
    if tkn in token_addr_lookup:
        symbol = token_addr_lookup.get(tkn).get("symbol")
        decimal = token_addr_lookup.get(tkn).get("decimals")
    else:
        symbol, decimal = get_token_details_from_contract(token=tkn, web3=web3)
    return symbol, decimal


def get_tkn_key(symbol: str, addr: str) -> str:
    """
    Generates the token key from the token symbol & address
    :param symbol: the token symbol
    :param addr: the token address

    returns: str

    """
    if symbol is None or symbol == "None" or addr is None:
        print(addr)
    return symbol + "-" + addr[-4:]


def fix_missing_symbols(symbol: str, addr: str) -> str:
    """
    This function fixes specific tokens that have an issue getting their Symbol from the contract.

    :param symbol: the token symbol
    :param addr: the token address

    returns: str
    """
    if addr == "0x9f8f72aa9304c8b593d555f12ef6589cc3a579a2":
        return "MKR"
    elif (
        addr == "0xF1290473E210b2108A85237fbCd7b6eb42Cc654F"
        or addr.lower() == "0xF1290473E210b2108A85237fbCd7b6eb42Cc654F".lower()
    ):
        return "HEDG"
    else:
        return symbol


def skip_tokens(addr: str) -> bool:
    """
    This function checks against a list of tokens that should be skipped due to problems in their contract, etc.
    :param addr: the token address

    retuns: bool
    """
    if addr.lower() in skip_token_list:
        return True
    else:
        return False


def get_token_prices_coingecko(token_list: dict) -> dict:
    """
    :param token_list: the list of tokens for which to fetch prices

    Returns token prices using Coingecko API
    """

    max_size = 100
    tkn_addresses = list(token_list.keys())
    tkn_sublists = [
        tkn_addresses[x : x + max_size] for x in range(0, len(tkn_addresses), max_size)
    ]

    for tkn_sublist in tkn_sublists:
        tokens = ",".join(tkn_sublist)
        url = f"https://api.coingecko.com/api/v3/simple/token_price/ethereum?contract_addresses={tokens}&vs_currencies=USD&include_market_cap=false&include_24hr_vol=false&include_24hr_change=false&include_last_updated_at=false"
        response = requests.get(url)

        if response.status_code == 200:
            data = response.json()
            if data is not None:
                prices = []
                for tkn in data.keys():
                    try:
                        prices.append((tkn, data[tkn]["usd"]))
                    except KeyError:
                        prices.append((tkn, 0))
                        continue

                for tkn in prices:
                    for tkn_addrs in token_list.keys():
                        if tkn[0].lower() == tkn_addrs.lower():
                            token_list[tkn_addrs]["usd"] = float(tkn[1])
    return token_list


def generate_token_price_map(pool_data: dict, web3: Web3) -> dict:
    """
    This function retrieves token prices from Coingecko
    :param pool_data: list of pools
    :param web3: the Web3 object

    returns: a dict containing token prices

    """
    token_prices = {}

    for pool in pool_data:
        tokens = pool["tokens"]
        for tkn in tokens:
            address = tkn["address"]
            if skip_tokens(addr=address):
                continue
            symbol = tkn["symbol"]
            symbol = fix_missing_symbols(addr=address, symbol=symbol)

            address = web3.toChecksumAddress(address)
            token_prices[str(address)] = {"tokenSymbol": str(symbol), "usd": None}

    token_prices = get_token_prices_coingecko(token_list=token_prices)
    return token_prices


def organize_pool_details_uni_v3(
    pool_data: dict, token_addr_lookup: dict, exchange: str, web3: Web3
) -> dict:
    """
    This function organizes pool details for Uni V3 pools.
    :param pool_data: the pool data from the pool creation event
    :param token_addr_lookup: the token lookup dict
    :param exchange: the exchange name
    :param web3: the Web3 object

    returns: dict of pool information
    """
    skip_pool = False
    pool_address = pool_data["args"]["pool"]
    pool_address = web3.toChecksumAddress(pool_address)
    last_updated_block = pool_data["blockNumber"]
    token_info = {}
    pair = ""
    tick_spacing = pool_data["args"]["tickSpacing"]
    tokens = [pool_data["args"]["tkn0_address"], pool_data["args"]["tkn1_address"]]
    if len(tokens) > 2:
        return None
    token_info, pair, skip_pool = process_token_details(
        tokens=tokens, token_addr_lookup=token_addr_lookup, web3=web3
    )
    if skip_pool:
        return None
    pair = pair[:-1]
    fee = pool_data["args"]["fee"]

    description = exchange + " " + pair + " " + str(fee)

    pool_info = {
        "cid": "",
        "last_updated": "",
        "last_updated_block": last_updated_block,
        "descr": description,
        "pair_name": pair,
        "exchange_name": exchange,
        "fee": fee,
        "fee_float": float(fee) / 1000000,
        "address": pool_address,
        "anchor": "",
        "tkn0_address": token_info["tkn0_address"],
        "tkn1_address": token_info["tkn1_address"],
        "tkn0_key": token_info["tkn0_key"],
        "tkn1_key": token_info["tkn1_key"],
        "tkn0_decimals": token_info["tkn0_decimals"],
        "tkn1_decimals": token_info["tkn1_decimals"],
        "exchange_id": EXCHANGE_IDS.get(exchange),
        "tkn0_symbol": token_info["tkn0_symbol"],
        "tkn1_symbol": token_info["tkn1_symbol"],
        "timestamp": 0,
        "tkn0_balance": 0,
        "tkn1_balance": 0,
        "liquidity": 0,
        "sqrt_price_q96": 0,
        "tick": 0,
        "tick_spacing": tick_spacing,
        "exchange": exchange,
    }
    pool = {**pool_info, **token_info}
    return pool


def process_token_details(
    tokens: List[str], token_addr_lookup: dict, web3: Web3
) -> Tuple[dict, str, bool] or Tuple[None, None, bool]:
    """
    This function processes token details & generates the token pair

    :param tokens: the list of tokens
    :param token_addr_lookup: the token information dict
    :param web3: the Web3 object

    returns: tuple containing a dict with token information, the pair name as a string, and a bool that indicates if all tokens were successfully added.
    """
    token_info = {}
    pair = ""
    for idx, tkn in enumerate(tokens):
        tkn_num = "tkn" + str(idx)
        address = tkn

        if skip_tokens(addr=address):
            return None, None, True
        address = web3.toChecksumAddress(address)
        symbol, decimals = get_token_details(
            token_addr_lookup=token_addr_lookup, tkn=address, web3=web3
        )
        if symbol is None:
            return None, None, True
        symbol = fix_missing_symbols(addr=address, symbol=symbol)
        token_info[tkn_num + "_decimals"] = decimals
        tkn_key = get_tkn_key(symbol=symbol, addr=address)
        token_info[tkn_num + "_key"] = tkn_key
        token_info[tkn_num + "_address"] = address
        token_info[tkn_num + "_symbol"] = symbol
        token_info[tkn_num + "_balance"] = 0

        pair += tkn_key + "/"
    pair = pair[:-1]

    return token_info, pair, False


def organize_pool_details_balancer(
    pool_data: dict, token_prices: dict, web3: Web3, min_usd: int = 100000
):
    """
    This function organizes pool details for Uni V3 pools.
    :param pool_data: the pool data from the pool creation event
    :param token_prices: the token prices
    :param web3: the Web3 object
    :param min_usd: the minimum pool balance in USD to include the pool

    returns: dict of pool information
    """
    skip_pool = False
    if pool_data["swapEnabled"] != True:
        return None

    pool_id = pool_data["id"]
    pool_type = pool_data["poolType"]
    pool_address = pool_data["address"]
    pool_address = web3.toChecksumAddress(pool_address)
    token_info = {}
    tokens = pool_data["tokens"]

    pair = ""

    pool_total_liquidity_usd = 0

    for idx, tkn in enumerate(tokens):
        tkn_num = "tkn" + str(idx)
        address = tkn["address"]
        address = web3.toChecksumAddress(address)
        if skip_tokens(addr=address):
            skip_pool = True
            break

        symbol = tkn["symbol"]
        symbol = fix_missing_symbols(addr=address, symbol=symbol)

        # Currently unused - this gets the pool balance, but is only usable accurately on Mainnet
        # balance = float(tkn["balance"])
        # tkn_price = 0 if token_prices[address]["usd"] is None else float(token_prices[address]["usd"])
        # tkn_val_usd = balance * tkn_price
        # pool_total_liquidity_usd += tkn_val_usd

        tkn_key = get_tkn_key(symbol=symbol, addr=address)
        token_info[tkn_num + "_key"] = tkn_key
        token_info[tkn_num + "_address"] = address
        token_info[tkn_num + "_symbol"] = symbol
        token_info[tkn_num + "_decimals"] = tkn["decimals"]
        token_info[tkn_num + "_weight"] = tkn["weight"]
        token_info[tkn_num + "_balance"] = 0

        pair += tkn_key + "/"

    # if pool_total_liquidity_usd < min_usd:
    #     print(f"pool eliminated due to low liquidity: {pool_total_liquidity_usd} vs min {min_usd}")
    #     return None

    if skip_pool:
        return None

    pair = pair[:-1]
    fee = pool_data["swapFee"]
    exchange = "balancer"

    description = exchange + " " + pair + " " + str(fee)

    pool_info = {
        "cid": "",
        "last_updated": "",
        "last_updated_block": 0,
        "descr": description,
        "pair_name": pair,
        "exchange_name": exchange,
        "fee": float(fee) * 10**18,
        "fee_float": float(fee),
        "address": pool_address,
        "anchor": pool_id,
        "tkn0_address": token_info["tkn0_address"],
        "tkn1_address": token_info["tkn1_address"],
        "tkn0_key": token_info["tkn0_key"],
        "tkn1_key": token_info["tkn1_key"],
        "tkn0_decimals": token_info["tkn0_decimals"],
        "tkn1_decimals": token_info["tkn1_decimals"],
        "exchange_id": 7,
        "tkn0_symbol": token_info["tkn0_symbol"],
        "tkn1_symbol": token_info["tkn1_symbol"],
        "timestamp": 0,
        "tkn0_balance": 0,
        "tkn1_balance": 0,
        "liquidity": 0,
        "sqrt_price_q96": 0,
        "tick": 0,
        "tick_spacing": 0,
        "exchange": "balancer",
        "pool_type": pool_type,
    }
    pool = {**pool_info, **token_info}

    return pool


def organize_pool_details_uni_v2(
    pool_data, token_addr_lookup, exchange, default_fee, web3
):
    """
    This function organizes pool details for Uni V2 pools.
    :param pool_data: the pool data from the pool creation event
    :param token_addr_lookup: the token lookup dict
    :param exchange: the exchange name
    :param default_fee: the fee for the exchange
    :param web3: the Web3 object

    returns: dict of pool information
    """
    skip_pool = False
    pool_address = pool_data["args"]["pair"]
    pool_address = web3.toChecksumAddress(pool_address)
    last_updated_block = pool_data["blockNumber"]
    token_info = {}
    pair = ""
    if default_fee == "TBD":
        return None
    default_fee = float(default_fee)
    tokens = [pool_data["args"]["tkn0_address"], pool_data["args"]["tkn1_address"]]
    if len(tokens) > 2:
        return None
    token_info, pair, skip_pool = process_token_details(
        tokens=tokens, token_addr_lookup=token_addr_lookup, web3=web3
    )
    if skip_pool:
        return None
    description = exchange + " " + pair

    pool_info = {
        "cid": "",
        "last_updated": "",
        "last_updated_block": last_updated_block,
        "descr": description,
        "pair_name": pair,
        "exchange_name": exchange,
        "fee": default_fee,
        "fee_float": default_fee / 1000000,
        "address": pool_address,
        "anchor": "",
        "tkn0_address": token_info["tkn0_address"],
        "tkn1_address": token_info["tkn1_address"],
        "tkn0_key": token_info["tkn0_key"],
        "tkn1_key": token_info["tkn1_key"],
        "tkn0_decimals": token_info["tkn0_decimals"],
        "tkn1_decimals": token_info["tkn1_decimals"],
        "exchange_id": EXCHANGE_IDS.get(exchange),
        "tkn0_symbol": token_info["tkn0_symbol"],
        "tkn1_symbol": token_info["tkn1_symbol"],
        "timestamp": 0,
        "tkn0_balance": 0,
        "tkn1_balance": 0,
        "exchange": exchange,
    }
    pool = {**pool_info, **token_info}

    return pool


def organize_pool_details_solidly_v2(
    pool_data, token_addr_lookup, exchange, default_fee, web3
):
    """
    This function organizes pool details for Solidly pools.

    :param pool_data: the pool data from the pool creation event
    :param token_addr_lookup: the token lookup dict
    :param exchange: the exchange name
    :param default_fee: the fee for the exchange
    :param web3: the Web3 object

    returns: dict of pool information
    """
    skip_pool = False
    pool_address = pool_data["args"]["pool"]
    pool_address = web3.toChecksumAddress(pool_address)

    last_updated_block = pool_data["blockNumber"]

    token_info = {}
    pair = ""
    default_fee = float(default_fee)
    tokens = [pool_data["args"]["token0"], pool_data["args"]["token1"]]

    if len(tokens) > 2:
        return None
    token_info, pair, skip_pool = process_token_details(
        tokens=tokens, token_addr_lookup=token_addr_lookup, web3=web3
    )
    if skip_pool:
        return None
    description = exchange + " " + pair

    stable_pool = pool_data["args"]["stable"]

    pool_info = {
        "cid": "",
        "last_updated": "",
        "last_updated_block": last_updated_block,
        "descr": description,
        "pair_name": pair,
        "exchange_name": exchange,
        "fee": default_fee,
        "fee_float": default_fee / 1000000,
        "address": pool_address,
        "anchor": "",
        "tkn0_address": token_info["tkn0_address"],
        "tkn1_address": token_info["tkn1_address"],
        "tkn0_key": token_info["tkn0_key"],
        "tkn1_key": token_info["tkn1_key"],
        "tkn0_decimals": token_info["tkn0_decimals"],
        "tkn1_decimals": token_info["tkn1_decimals"],
        "exchange_id": EXCHANGE_IDS.get(exchange),
        "tkn0_symbol": token_info["tkn0_symbol"],
        "tkn1_symbol": token_info["tkn1_symbol"],
        "timestamp": 0,
        "tkn0_balance": 0,
        "tkn1_balance": 0,
        "exchange": exchange,
        "pool_type": stable_pool,
    }
    pool = {**pool_info, **token_info}

    return pool


def get_uni_pool_creation_events_v3(
    factory_contract, block_number: int, web3: Web3, block_chunk_size=50000
) -> list:
    """
    This function retrieves Uniswap V3 pool generation events

    :param factory_contract: the initialized Factory contract
    :param block_number: the block number from which to start
    :param web3: the Web3 object
    :param block_chunk_size: the number of blocks to fetch at a time
    returns: a list of raw pool creation events
    """
    current_block = web3.eth.blockNumber
    events = []

    for idx in range(int((current_block - block_number) / block_chunk_size)):
        from_block = block_number + idx * block_chunk_size
        to_block = (
            from_block + block_chunk_size
            if from_block + block_chunk_size < current_block
            else current_block
        )
        events += factory_contract.events.PoolCreated.getLogs(
            fromBlock=from_block, toBlock=to_block
        )
    return events


def get_uni_pool_creation_events_v2(
    factory_contract, block_number: int, web3: Web3, block_chunk_size=50000
) -> list:
    """
    This function retrieves Uniswap V2 pool generation events

    :param factory_contract: the initialized Factory contract
    :param block_number: the block number from which to start
    :param web3: the Web3 object
    :param block_chunk_size: the number of blocks to fetch at a time
    returns: a list of raw pool creation events
    """
    current_block = web3.eth.blockNumber
    events = []
    for idx in range(int((current_block - block_number) / block_chunk_size)):
        from_block = block_number + idx * block_chunk_size
        to_block = (
            from_block + block_chunk_size
            if from_block + block_chunk_size < current_block
            else current_block
        )
        events += factory_contract.events.PairCreated.getLogs(
            fromBlock=from_block, toBlock=to_block
        )
    return events


def get_solidly_pool_creation_events_v2(
    factory_contract, block_number: int, web3: Web3, block_chunk_size=50000
) -> list:
    """
    This function retrieves Solidly pool generation events

    :param factory_contract: the initialized Factory contract
    :param block_number: the block number from which to start
    :param web3: the Web3 object
    :param block_chunk_size: the number of blocks to fetch at a time
    returns: a list of raw pool creation events
    """
    current_block = web3.eth.blockNumber
    events = []
    for idx in range(int((current_block - block_number) / block_chunk_size)):
        from_block = block_number + idx * block_chunk_size
        to_block = (
            from_block + block_chunk_size
            if from_block + block_chunk_size < current_block
            else current_block
        )
        events += factory_contract.events.PoolCreated.getLogs(
            fromBlock=from_block, toBlock=to_block
        )
    return events


def get_uni_v3_pools(
    token_addr_lookup: dict,
    exchange: str,
    factory_contract,
    start_block: int,
    web3: Web3,
) -> Tuple[DataFrame, DataFrame]:
    """
    This function retrieves Uniswap V3 pool generation events and organizes them into two Dataframes

    :param token_addr_lookup: the dict containing token information
    :param factory_contract: the initialized Factory contract
    :param start_block: the block number from which to start
    :param web3: the Web3 object
    :param exchange: the name of the exchange

    returns: a tuple containing a Dataframe of pool creation and a Dataframe of Uni V3 pool mappings
    """
    pool_data = get_uni_pool_creation_events_v3(
        factory_contract=factory_contract, block_number=start_block, web3=web3
    )

    with parallel_backend(n_jobs=-1, backend="threading"):
        pools = Parallel(n_jobs=-1)(
            delayed(organize_pool_details_uni_v3)(
                pool_data=pool,
                token_addr_lookup=token_addr_lookup,
                exchange=exchange,
                web3=web3,
            )
            for pool in pool_data
        )

    pools = [pool for pool in pools if pool is not None]
    df = pd.DataFrame(pools, columns=dataframe_key)
    df = df.set_index("cid")
    pool_mapping = [
        {"exchange": pool["exchange"], "address": pool["address"]} for pool in pools
    ]
    mapdf = pd.DataFrame(pool_mapping, columns=["exchange", "address"])
    mapdf = mapdf.set_index("exchange")
    return df, mapdf


def get_uni_v2_pools(
    token_addr_lookup: dict,
    exchange: str,
    factory_contract,
    start_block: int,
    default_fee: float,
    web3: Web3,
) -> Tuple[DataFrame, DataFrame]:
    """
    This function retrieves Uniswap V2 pool generation events and organizes them into two Dataframes

    :param token_addr_lookup: the dict containing token information
    :param factory_contract: the initialized Factory contract
    :param start_block: the block number from which to start
    :param web3: the Web3 object
    :param exchange: the name of the exchange
    :param default_fee: the fee for the exchange
    returns: a tuple containing a Dataframe of pool creation and a Dataframe of Uni V3 pool mappings
    """
    pool_data = get_uni_pool_creation_events_v2(
        factory_contract=factory_contract, block_number=start_block, web3=web3
    )

    with parallel_backend(n_jobs=-1, backend="threading"):
        pools = Parallel(n_jobs=-1)(
            delayed(organize_pool_details_uni_v2)(
                pool_data=pool,
                token_addr_lookup=token_addr_lookup,
                default_fee=default_fee,
                exchange=exchange,
                web3=web3,
            )
            for pool in pool_data
        )
    pools = [pool for pool in pools if pool is not None]
    df = pd.DataFrame(pools, columns=dataframe_key)
    df = df.set_index("cid")
    pool_mapping = [
        {"exchange": pool["exchange"], "address": pool["address"]} for pool in pools
    ]

    mapdf = pd.DataFrame(pool_mapping, columns=["exchange", "address"])
    mapdf = mapdf.set_index("exchange")
    return df, mapdf


def get_solidly_v2_pools(
    token_addr_lookup: dict,
    exchange: str,
    factory_contract,
    start_block: int,
    default_fee: float,
    web3: Web3,
) -> Tuple[DataFrame, DataFrame]:
    """
    This function retrieves Solidly pool generation events and organizes them into two Dataframes
    :param token_addr_lookup: the dict containing token information
    :param factory_contract: the initialized Factory contract
    :param start_block: the block number from which to start
    :param web3: the Web3 object
    :param exchange: the name of the exchange
    :param default_fee: the fee for the exchange
    returns: a tuple containing a Dataframe of pool creation and a Dataframe of Uni V3 pool mappings
    """
    pool_data = get_solidly_pool_creation_events_v2(
        factory_contract=factory_contract, block_number=start_block, web3=web3
    )

    with parallel_backend(n_jobs=-1, backend="threading"):
        pools = Parallel(n_jobs=-1)(
            delayed(organize_pool_details_solidly_v2)(
                pool_data=pool,
                token_addr_lookup=token_addr_lookup,
                default_fee=default_fee,
                exchange=exchange,
                web3=web3,
            )
            for pool in pool_data
        )
    pools = [pool for pool in pools if pool is not None]
    df = pd.DataFrame(pools, columns=dataframe_key)
    df = df.set_index("cid")
    pool_mapping = [
        {"exchange": pool["exchange"], "address": pool["address"]} for pool in pools
    ]

    mapdf = pd.DataFrame(pool_mapping, columns=["exchange", "address"])
    mapdf = mapdf.set_index("exchange")
    return df, mapdf


def get_multichain_addresses(network: str, exchanges: List[str] = None) -> pd.DataFrame:
    """
    Create dataframe of addresses for the selected network
    :param network: the network in which to get addresses
    :param exchanges: (Optional) the list of exchanges for which to get data
    returns:
    A dataframe that contains items from the selected network
    """
    multichain_address_path = os.path.normpath(
        "fastlane_bot/data/multichain_addresses.csv"
    )
    chain_addresses_df = pd.read_csv(multichain_address_path)
    network_df = chain_addresses_df.loc[chain_addresses_df["chain"] == network]
    if exchanges is not None:
        return network_df.loc[chain_addresses_df["exchange"] in exchanges]

    return network_df


def get_items_from_exchange(
    item_names: List[str],
    exchange_name: str,
    contract_name: str,
    fork: str,
    df: pd.DataFrame,
) -> List[str or float]:
    """
    :param item_names: the list of items to extract
    :param exchange_name: the exchange name from which to get itmes
    :param contract_name: the name of relevant contract
    :param fork: the fork name
    :param df: the dataframe

    returns: list containing the items
    """
    df_ex = df[
        (df["exchange_name"] == exchange_name)
        & (df["fork"] == fork)
        & (df["contract_name"] == contract_name)
    ]
    if len(df_ex.index) == 0:
        return None
    items_to_return = []
    for item in item_names:
        items_to_return.append(df_ex[item].values[0])
    return items_to_return


# Balancer subgraph query
query = """
{
pools(
    orderBy: totalLiquidity
    orderDirection: desc
    first: 1000
    where: {poolType_contains: "Weighted", totalLiquidity_gt: 50000 }
  ) {
    id
    poolType
    swapFee
    swapEnabled
    tokens {
      balance
      symbol
      decimals
      address
      weight
    }
    address
  }
}
"""


# function to use requests.post to make an API call to the subgraph url
def run_query(subgraph_query: str, subgraph_url: str) -> json:
    """
    This function executes the Balancer Subgraph query
    :param subgraph_query: the Balancer query for the Graph
    :param subgraph_url: the URL of the relevant Balancer subgraph

    returns: a JSON object containing pool details
    """
    # endpoint where you are making the request
    url = subgraph_url

    request = requests.post(url, json={"query": subgraph_query})
    if request.status_code == 200:
        return request.json()
    else:
        raise Exception(
            "Query failed. return code is {}.      {}".format(
                request.status_code, subgraph_query
            )
        )


def get_balancer_pools(subgraph_url: str, web3: Web3) -> pd.DataFrame:
    """
    This function gets Balancer pool details from the Balancer subgraph

    :param subgraph_url: the URL of the Balancer subgraph
    :param web3: the Web3 object
    """
    pool_data = run_query(subgraph_query=query, subgraph_url=subgraph_url)["data"][
        "pools"
    ]

    token_prices = generate_token_price_map(pool_data=pool_data, web3=web3)
    # print(token_prices)
    pools = []
    for pool in pool_data:
        pools.append(
            organize_pool_details_balancer(
                pool_data=pool, token_prices=token_prices, web3=web3
            )
        )
    pools = [pool for pool in pools if pool is not None]
    df = pd.DataFrame(pools, columns=dataframe_key)
    df = df.set_index("cid")
    return df


def add_to_exchange_ids(exchange: str, fork: str):
    """
    This function adds an exchange if it is not listed in the Exchange Ids dict

    :param exchange: the exchange name
    :param fork: the fork name
    """
    if exchange not in EXCHANGE_IDS:
        platform_id = 0
        if fork in ["uniswap_v2", "solidly_v1", "solidly_v2"]:
            platform_id = 3
        elif fork in "uniswap_v3":
            platform_id = 4
        elif fork in "balancer":
            platform_id = 7
        elif fork in "carbon_v1":
            platform_id = 6
        EXCHANGE_IDS[exchange] = platform_id


def get_web3_for_network(network_name: str) -> Web3:
    """
    This function gets a web3 object for a specific network. This is meant for use when the terraformer is a standalone script.
    :param network_name: the name of the blockchain from which to get data

    returns: web3 object
    """
    try:
        alchemy_rpc = ALCHEMY_RPC_LIST[network_name]
        ALCHEMY_API_KEY = os.environ.get(ALCHEMY_KEY_DICT[network_name])
    except ValueError:
        print(
            f"Terraformer: network {network_name} does not have Alchemy RPC set. Add an RPC to continue"
        )
        return None
    return Web3(Web3.HTTPProvider(f"{alchemy_rpc}{ALCHEMY_API_KEY}"))


def get_last_block_updated(df: pd.DataFrame, exchange: str) -> int:
    """
    This function retrieves the highest block number for relevant exchanges
    :param df: the Dataframe containing static pool data
    :param exchange: the exchange for which to get the latest block it was updated

    returns: int
    """

    ex_df = df[df["exchange"] == exchange]
    return ex_df["last_block_updated"].max()


def terraform_blockchain(network_name: str, web3: Web3 = None, start_block: int = None):
    """
    This function collects all pool creation events for Uniswap V2/V3 and Solidly pools for a given network. The factory addresses for each exchange for which to extract pools must be defined in fastlane_bot/data/multichain_addresses.csv

    :param network_name: the name of the blockchain from which to get data
    :param web3: the Web3 object
    :param start_block: the block from which to get data. If this is None, it uses the factory creation block for each exchange.
    """

    if web3 is None:
        web3 = get_web3_for_network(network_name=network_name)

    assert web3.isConnected(), f"Web3 is not connected for network: {network_name}"

    token_addr_lookup = get_all_token_details(web3, network=network_name)

    PROJECT_PATH = os.path.normpath(f"{os.getcwd()}")
    write_path = os.path.normpath(
        f"{PROJECT_PATH}/fastlane_bot/data/blockchain_data/{network_name}"
    )
    path_exists = os.path.exists(write_path + "/static_pool_data.csv")
    data_exists = os.path.exists(write_path)
    fresh_data = False

    if not path_exists:
        print(f"Terraformer: generating folder: {write_path}")
<<<<<<< HEAD
        if not os.path.exists(write_path):
            os.makedirs(write_path)
=======
        os.makedirs(write_path)
    if not data_exists:
>>>>>>> b227db75
        exchange_df = pd.DataFrame(columns=dataframe_key)
        univ2_mapdf = pd.DataFrame(columns=["exchange", "address"])
        univ3_mapdf = pd.DataFrame(columns=["exchange", "address"])
        fresh_data = True
    else:
        exchange_df = pd.read_csv(write_path + "/static_pool_data.csv")
        univ2_mapdf = pd.read_csv(write_path + "/uniswap_v2_event_mappings.csv")
        univ3_mapdf = pd.read_csv(write_path + "/uniswap_v3_event_mappings.csv")

    multichain_df = get_multichain_addresses(network=network_name)

    for row in multichain_df.iterrows():
        exchange_name = row[1][0]
        chain = row[1][1]
        fork = row[1][2]
        contract_name = row[1][3]
        address = row[1][4]
        fee = row[1][5]

        if fresh_data:
            start_block = int(row[1][6]) if not math.isnan(row[1][6]) else 0
        if start_block is None:
            start_block = get_last_block_updated(df=exchange_df, exchange=exchange_name)
        if address is None or type(address) != str:
            print(
                f"Terraformer: No factory contract address for exchange: {exchange_name}"
            )
            continue
        if fork in "uniswap_v2":
            if fee == "TBD":
                continue
            if fork in SOLIDLY_FORKS:
                continue
            add_to_exchange_ids(exchange=exchange_name, fork=fork)
            factory_contract = web3.eth.contract(
                address=address, abi=UNISWAP_V2_FACTORY_ABI
            )
            u_df, m_df = get_uni_v2_pools(
                token_addr_lookup=token_addr_lookup,
                exchange=exchange_name,
                factory_contract=factory_contract,
                default_fee=fee,
                start_block=start_block,
                web3=web3,
            )

            univ2_mapdf = pd.concat([univ2_mapdf, m_df])
        elif fork in "uniswap_v3":
            if fee == "TBD":
                continue
            add_to_exchange_ids(exchange=exchange_name, fork=fork)
            factory_contract = web3.eth.contract(
                address=address, abi=UNISWAP_V3_FACTORY_ABI
            )
            u_df, m_df = get_uni_v3_pools(
                token_addr_lookup=token_addr_lookup,
                exchange=exchange_name,
                factory_contract=factory_contract,
                start_block=start_block,
                web3=web3,
            )
            univ3_mapdf = pd.concat([univ3_mapdf, m_df])
        elif "solidly" in fork:
            if fee == "TBD":
                continue
            add_to_exchange_ids(exchange=exchange_name, fork=fork)
            factory_contract = web3.eth.contract(
                address=address, abi=SOLIDLY_FACTORY_ABI_V2
            )
            u_df, m_df = get_solidly_v2_pools(
                token_addr_lookup=token_addr_lookup,
                exchange=exchange_name,
                factory_contract=factory_contract,
                default_fee=fee,
                start_block=start_block,
                web3=web3,
            )
            univ2_mapdf = pd.concat([univ2_mapdf, m_df])
        elif "balancer" in fork:
            try:
                subgraph_url = BALANCER_SUBGRAPH_CHAIN_URL[network_name]
                u_df = get_balancer_pools(subgraph_url=subgraph_url, web3=web3)
            except:
                print(f"Could not find Balancer subgraph URL for chain: {network_name}")
                continue
        else:
            print(f"Fork {fork} for exchange {exchange_name} not in supported forks.")
            continue
        exchange_df = pd.concat([exchange_df, u_df])
    try:
        os.remove(write_path + "/static_pool_data.csv")
        os.remove(write_path + "/uniswap_v2_event_mappings.csv")
        os.remove(write_path + "//uniswap_v3_event_mappings.csv")
    except FileNotFoundError:
        pass
    exchange_df.to_csv((write_path + "/static_pool_data.csv"))
    univ2_mapdf.to_csv((write_path + "/uniswap_v2_event_mappings.csv"))
    univ3_mapdf.to_csv((write_path + "/uniswap_v3_event_mappings.csv"))
    return exchange_df, univ2_mapdf, univ3_mapdf


# terraform_blockchain(network_name=ETHEREUM)<|MERGE_RESOLUTION|>--- conflicted
+++ resolved
@@ -1113,13 +1113,8 @@
 
     if not path_exists:
         print(f"Terraformer: generating folder: {write_path}")
-<<<<<<< HEAD
-        if not os.path.exists(write_path):
-            os.makedirs(write_path)
-=======
         os.makedirs(write_path)
     if not data_exists:
->>>>>>> b227db75
         exchange_df = pd.DataFrame(columns=dataframe_key)
         univ2_mapdf = pd.DataFrame(columns=["exchange", "address"])
         univ3_mapdf = pd.DataFrame(columns=["exchange", "address"])
