# coding=utf-8
"""
This is the main file for configuring the bot and running the fastlane bot.

(c) Copyright Bprotocol foundation 2023.
Licensed under MIT
"""
from fastlane_bot.events.version_utils import check_version_requirements

check_version_requirements(required_version="6.11.0", package_name="web3")

import os
import time
from typing import List

import click
import pandas as pd
from dotenv import load_dotenv
from web3 import Web3, HTTPProvider

from fastlane_bot.events.async_backdate_utils import (
    async_handle_initial_iteration,
)
from fastlane_bot.events.async_contract_utils import async_update_pools_from_contracts
from fastlane_bot.events.managers.manager import Manager
from fastlane_bot.events.multicall_utils import multicall_every_iteration
from fastlane_bot.events.utils import (
    add_initial_pool_data,
    get_static_data,
    handle_exchanges,
    handle_target_tokens,
    handle_flashloan_tokens,
    get_config,
    get_loglevel,
    update_pools_from_events,
    write_pool_data_to_disk,
    init_bot,
    get_cached_events,
    handle_subsequent_iterations,
    verify_state_changed,
    handle_duplicates,
    get_latest_events,
    get_start_block,
    set_network_to_mainnet_if_replay,
    set_network_to_tenderly_if_replay,
    verify_min_bnt_is_respected,
    handle_target_token_addresses,
    handle_replay_from_block,
    get_current_block,
    handle_tenderly_event_exchanges,
    handle_static_pools_update,
    read_csv_file,
    handle_tokens_csv,
)
from fastlane_bot.utils import find_latest_timestamped_folder
from run_blockchain_terraformer import terraform_blockchain


load_dotenv()


@click.command()
@click.option(
    "--cache_latest_only",
    default=True,
    type=bool,
    help="Set to True for production. Set to False for " "testing / debugging",
)
@click.option(
    "--backdate_pools",
    default=False,
    type=bool,
    help="Set to False for faster testing / debugging",
)
@click.option(
    "--static_pool_data_filename",
    default="static_pool_data",
    help="Filename of the static pool data.",
)
@click.option(
    "--arb_mode",
    default="multi_pairwise_all",
    help="See arb_mode in bot.py",
    type=click.Choice(
        [
            "single",
            "multi",
            "triangle",
            "multi_triangle",
            "bancor_v3",
            "b3_two_hop",
            "multi_pairwise_pol",
            "multi_pairwise_bal",
            "multi_pairwise_all",
        ]
    ),
)
@click.option(
    "--flashloan_tokens",
    default=f"WBTC-c599,BNT-FF1C,WETH-6Cc2,USDC-eB48,USDT-1ec7,LINK-86CA",
    type=str,
    help="The --flashloan_tokens flag refers to those token denominations which the bot can take a flash loan in. By "
    "default, these are [WETH, DAI, USDC, USDT, WBTC, BNT, NATIVE_ETH]. If you override the default to TKN, "
    "the search space is decreased for all modes, including the b3_two_hop mode (assuming that "
    "--limit_bancor3_flashloan_tokens=True).",
)
@click.option("--n_jobs", default=-1, help="Number of parallel jobs to run")
@click.option(
    "--exchanges",
    default="carbon_v1,bancor_v3,bancor_v2,bancor_pol,uniswap_v3,uniswap_v2,sushiswap_v2,balancer,pancakeswap_v2,pancakeswap_v3",
    help="Comma separated external exchanges. Note that carbon_v1 and bancor_v3 must be included on Ethereum.",
)
@click.option(
    "--polling_interval",
    default=12,
    help="Polling interval in seconds",
)
@click.option(
    "--alchemy_max_block_fetch",
    default=2000,
    help="Max number of blocks to fetch from alchemy",
)
@click.option(
    "--reorg_delay",
    default=2,
    help="Number of blocks delayed to avoid reorgs",
)
@click.option(
    "--logging_path",
    default="",
    help="The logging path.",
)
@click.option(
    "--loglevel",
    default="INFO",
    type=click.Choice(["DEBUG", "INFO", "WARNING", "ERROR"]),
    help="The logging level.",
)
@click.option(
    "--use_cached_events",
    default=False,
    type=bool,
    help="Set to True for debugging / testing. Set to False for production.",
)
@click.option(
    "--run_data_validator",
    default=False,
    type=bool,
    help="Set to True for debugging / testing. Set to False for production.",
)
@click.option(
    "--randomizer",
    default=3,
    type=int,
    help="Set to the number of arb opportunities to pick from.",
)
@click.option(
    "--limit_bancor3_flashloan_tokens",
    default=True,
    type=bool,
    help="Only applies if arb_mode is `bancor_v3` or `b3_two_hop`. Set to False to allow the flashloan_tokens "
    "parameter to be overwritten as all tokens supported by Bancor v3.",
)
@click.option(
    "--default_min_profit_gas_token",
    default="0.0001",
    type=str,
    help="Set to the default minimum profit in gas token. This should be reasonably high to avoid losses from gas fees.",
)
@click.option(
    "--timeout",
    default=None,
    type=int,
    help="Set to the timeout in seconds. Set to None for no timeout.",
)
@click.option(
    "--target_tokens",
    default=None,
    type=str,
    help="A comma-separated string of tokens to target. Use None to target all tokens. Use `flashloan_tokens` to "
    "target only the flashloan tokens.",
)
@click.option(
    "--replay_from_block",
    default=None,
    type=int,
    help="Set to a block number to replay from that block. (For debugging / testing). A valid Tenderly account and "
    "configuration is required.",
)
@click.option(
    "--tenderly_fork_id",
    default=None,
    type=str,
    help="Set to a Tenderly fork id. (For debugging / testing). A valid Tenderly account and configuration is required.",
)
@click.option(
    "--tenderly_event_exchanges",
    default="pancakeswap_v2,pancakeswap_v3",
    type=str,
    help="A comma-separated string of exchanges to include for the Tenderly event fetcher.",
)
@click.option(
    "--increment_time",
    default=1,
    type=int,
    help="If tenderly_fork_id is set, this is the number of seconds to increment the fork time by for each iteration.",
)
@click.option(
    "--increment_blocks",
    default=1,
    type=int,
    help="If tenderly_fork_id is set, this is the number of blocks to increment the block number by for each iteration.",
)
@click.option(
    "--blockchain",
    default="ethereum",
    help="""A blockchain from the list. Blockchains not in this list do not have a deployed Fast Lane contract and 
    are not supported.""",
    type=click.Choice(
        [
            "ethereum",
            "coinbase_base"
        ]
    ),
)
@click.option(
    "--pool_data_update_frequency",
    default=-1,
    type=int,
    help="How frequently pool data should be updated, in main loop iterations.",
)
@click.option(
    "--use_specific_exchange_for_target_tokens",
    default=None,
    type=str,
    help="If an exchange is specified, this will limit the scope of tokens to the tokens found on the exchange",
)
@click.option(
    "--prefix_path",
    default="",
    type=str,
    help="Prefixes the path to the write folders (used for deployment)",
)
def main(
    cache_latest_only: bool,
    backdate_pools: bool,
    arb_mode: str,
    flashloan_tokens: str,
    n_jobs: int,
    exchanges: str,
    polling_interval: int,
    alchemy_max_block_fetch: int,
    static_pool_data_filename: str,
    reorg_delay: int,
    logging_path: str,
    loglevel: str,
    use_cached_events: bool,
    run_data_validator: bool,
    randomizer: int,
    limit_bancor3_flashloan_tokens: bool,
    default_min_profit_gas_token: str,
    timeout: int,
    target_tokens: str,
    replay_from_block: int,
    tenderly_fork_id: str,
    tenderly_event_exchanges: str,
    increment_time: int,
    increment_blocks: int,
    blockchain: str,
    pool_data_update_frequency: int,
    use_specific_exchange_for_target_tokens: str,
    prefix_path: str,
):
    """
    The main entry point of the program. It sets up the configuration, initializes the web3 and Base objects,
    adds initial pools to the Base and then calls the `run` function.

    Args:
        cache_latest_only (bool): Whether to cache only the latest events or not.
        backdate_pools (bool): Whether to backdate pools or not. Set to False for quicker testing runs.
        arb_mode (str): The arbitrage mode to use.
        flashloan_tokens (str): Comma seperated list of tokens that the bot can use for flash loans.
        n_jobs (int): The number of jobs to run in parallel.
        exchanges (str): A comma-separated string of exchanges to include.
        polling_interval (int): The time interval at which the bot polls for new events.
        alchemy_max_block_fetch (int): The maximum number of blocks to fetch in a single request.
        static_pool_data_filename (str): The filename of the static pool data to read from.
        reorg_delay (int): The number of blocks to wait to avoid reorgs.
        logging_path (str): The logging path.
        loglevel (str): The logging level.
        use_cached_events (bool): Whether to use cached events or not.
        run_data_validator (bool): Whether to run the data validator or not.
        randomizer (int): The number of arb opportunities to randomly pick from, sorted by expected profit.
        limit_bancor3_flashloan_tokens (bool): Whether to limit the flashloan tokens to the ones supported by Bancor v3 or not.
        default_min_profit_gas_token (str): The default minimum profit in the native gas token.
        timeout (int): The timeout in seconds.
        target_tokens (str): A comma-separated string of tokens to target. Use None to target all tokens. Use `flashloan_tokens` to target only the flashloan tokens.
        replay_from_block (int): The block number to replay from. (For debugging / testing)
        tenderly_fork_id (str): The Tenderly fork id. (For debugging / testing)
        tenderly_event_exchanges (str): A comma-separated string of exchanges to include for the Tenderly event fetcher.
        increment_time (int): If tenderly_fork_id is set, this is the number of seconds to increment the fork time by for each iteration.
        increment_blocks (int): If tenderly_fork_id is set, this is the number of blocks to increment the block number by for each iteration.
        blockchain (str): the name of the blockchain for which to run
        pool_data_update_frequency (int): the frequency to update static pool data, defined as the number of main loop cycles
        use_specific_exchange_for_target_tokens (str): use only the tokens that exist on a specific exchange
        prefix_path (str): prefixes the path to the write folders (used for deployment)
    """

    if replay_from_block or tenderly_fork_id:
        polling_interval, reorg_delay, use_cached_events = handle_replay_from_block(
            replay_from_block
        )

    # Set config
    loglevel = get_loglevel(loglevel)

    # Initialize the config object
    cfg = get_config(
        default_min_profit_gas_token,
        limit_bancor3_flashloan_tokens,
        loglevel,
        logging_path,
        blockchain,
        tenderly_fork_id,
    )
    base_path = os.path.normpath(f"fastlane_bot/data/blockchain_data/{blockchain}/")
    tokens_filepath = os.path.join(base_path, "tokens.csv")
    if not os.path.exists(tokens_filepath):
        df = pd.DataFrame(
            columns=["key", "symbol", "name", "address", "decimals", "blockchain"]
        )
        df.to_csv(tokens_filepath)
    tokens = read_csv_file(tokens_filepath)

    cfg.logger.info(f"tokens: {len(tokens)}, {tokens['key'].tolist()[0]}")

    # Format the flashloan tokens
    flashloan_tokens = handle_flashloan_tokens(cfg, flashloan_tokens, tokens)

    # Search the logging directory for the latest timestamped folder
    logging_path = find_latest_timestamped_folder(logging_path)

    # Format the target tokens
    target_tokens = handle_target_tokens(cfg, flashloan_tokens, target_tokens)

    # Format the exchanges
    exchanges = handle_exchanges(cfg, exchanges)

    # Format the tenderly event exchanges
    tenderly_event_exchanges = handle_tenderly_event_exchanges(
        cfg, tenderly_event_exchanges, tenderly_fork_id
    )

    # Log the run configuration
    cfg.logger.info(
        f"""
        +++++++++++++++++++++++++++++++++++++++++++++++++++++++++++++++++++++++++++++++++++++++++++++++
        +++++++++++++++++++++++++++++++++++++++++++++++++++++++++++++++++++++++++++++++++++++++++++++++
        
        Starting fastlane bot with the following configuration:
        
        logging_path: {logging_path}
        arb_mode: {arb_mode}
        blockchain: {blockchain}
        default_min_profit_gas_token: {default_min_profit_gas_token}
        exchanges: {exchanges}
        flashloan_tokens: {flashloan_tokens}
        target_tokens: {target_tokens}
        use_specific_exchange_for_target_tokens: {use_specific_exchange_for_target_tokens}
        loglevel: {loglevel}
        backdate_pools: {backdate_pools}
        alchemy_max_block_fetch: {alchemy_max_block_fetch}
        static_pool_data_filename: {static_pool_data_filename}
        cache_latest_only: {cache_latest_only}
        n_jobs: {n_jobs}
        polling_interval: {polling_interval}
        reorg_delay: {reorg_delay}
        use_cached_events: {use_cached_events}
        run_data_validator: {run_data_validator}
        randomizer: {randomizer}
        limit_bancor3_flashloan_tokens: {limit_bancor3_flashloan_tokens}
        timeout: {timeout}
        replay_from_block: {replay_from_block}
        tenderly_fork_id: {tenderly_fork_id}
        tenderly_event_exchanges: {tenderly_event_exchanges}
        increment_time: {increment_time}
        increment_blocks: {increment_blocks}
        pool_data_update_frequency: {pool_data_update_frequency}
        prefix_path: {prefix_path}
        
        +++++++++++++++++++++++++++++++++++++++++++++++++++++++++++++++++++++++++++++++++++++++++++++++
        +++++++++++++++++++++++++++++++++++++++++++++++++++++++++++++++++++++++++++++++++++++++++++++++
        """
    )

    # Get the static pool data, tokens and uniswap v2 event mappings
    (
        static_pool_data,
        tokens,
        uniswap_v2_event_mappings,
        uniswap_v3_event_mappings,
    ) = get_static_data(
        cfg,
        exchanges,
        blockchain,
        static_pool_data_filename,
    )

    target_token_addresses = handle_target_token_addresses(
        static_pool_data, target_tokens
    )

    # Break if timeout is hit to test the bot flags
    if timeout == 1:
        cfg.logger.info("Timeout to test the bot flags")
        return

    if tenderly_fork_id:
        w3_tenderly = Web3(
            HTTPProvider(f"https://rpc.tenderly.co/fork/{tenderly_fork_id}")
        )
    else:
        w3_tenderly = None

    # Initialize data fetch manager
    mgr = Manager(
        web3=cfg.w3,
        cfg=cfg,
        pool_data=static_pool_data.to_dict(orient="records"),
        SUPPORTED_EXCHANGES=exchanges,
        alchemy_max_block_fetch=alchemy_max_block_fetch,
        uniswap_v2_event_mappings=uniswap_v2_event_mappings,
        uniswap_v3_event_mappings=uniswap_v3_event_mappings,
        tokens=tokens.to_dict(orient="records"),
        replay_from_block=replay_from_block,
        target_tokens=target_token_addresses,
        tenderly_fork_id=tenderly_fork_id,
        tenderly_event_exchanges=tenderly_event_exchanges,
        w3_tenderly=w3_tenderly,
        forked_exchanges=cfg.UNI_V2_FORKS + cfg.UNI_V3_FORKS,
<<<<<<< HEAD
        blockchain=blockchain,
=======
        prefix_path=prefix_path,
>>>>>>> 196b30e1
    )

    # Add initial pool data to the manager
    add_initial_pool_data(cfg, mgr, n_jobs)

    # Run the main loop
    run(
        cache_latest_only,
        backdate_pools,
        mgr,
        n_jobs,
        polling_interval,
        alchemy_max_block_fetch,
        arb_mode,
        flashloan_tokens,
        reorg_delay,
        logging_path,
        use_cached_events,
        run_data_validator,
        randomizer,
        timeout,
        target_tokens,
        replay_from_block,
        tenderly_fork_id,
        increment_time,
        increment_blocks,
        blockchain,
        pool_data_update_frequency,
        use_specific_exchange_for_target_tokens,
    )


def run(
    cache_latest_only: bool,
    backdate_pools: bool,
    mgr: Manager,
    n_jobs: int,
    polling_interval: int,
    alchemy_max_block_fetch: int,
    arb_mode: str,
    flashloan_tokens: List[str] or None,
    reorg_delay: int,
    logging_path: str,
    use_cached_events: bool,
    run_data_validator: bool,
    randomizer: int,
    timeout: int,
    target_tokens: List[str] or None,
    replay_from_block: int or None,
    tenderly_fork_id: str or None,
    increment_time: int,
    increment_blocks: int,
    blockchain: str,
    pool_data_update_frequency: int,
    use_specific_exchange_for_target_tokens: str,
) -> None:
    """
    The main function that drives the logic of the program. It uses helper functions to handle specific tasks.

    Args:
        cache_latest_only (bool): Whether to cache only the latest events or not.
        backdate_pools (bool): Whether to backdate pools or not. Set to False for quicker testing runs.
        mgr (Base): The manager object that is responsible for handling events and updating pools.
        n_jobs (int): The number of jobs to run in parallel.
        polling_interval (int): The time interval at which the bot polls for new events.
        alchemy_max_block_fetch (int): The maximum number of blocks to fetch in a single request.
        arb_mode (str): The arbitrage mode to use.
        flashloan_tokens (List[str]): List of tokens that the bot can use for flash loans.
        reorg_delay (int): The number of blocks to wait to avoid reorgs.
        logging_path (str): The path to the DBFS directory.
        use_cached_events (bool): Whether to use cached events or not.
        run_data_validator (bool): Whether to run the data validator or not.
        randomizer (bool): Whether to randomize the polling interval or not.
        timeout (int): The timeout for the polling interval.
        target_tokens (List[str]): List of tokens that the bot will target for arbitrage.
        replay_from_block (int): The block number to replay from. (For debugging / testing)
        tenderly_fork_id (str): The Tenderly fork id. (For debugging / testing)
        increment_time (int): If tenderly_fork_id is set, this is the number of seconds to increment the fork time by for each iteration.
        increment_blocks (int): If tenderly_fork_id is set, this is the number of blocks to increment the block number by for each iteration.
        blockchain (str): the name of the blockchain for which to run
        pool_data_update_frequency (int): the frequency to update static pool data, defined as the number of main loop cycles
        use_specific_exchange_for_target_tokens (str): use only the tokens that exist on a specific exchange
    """

    bot = tenderly_uri = forked_from_block = None
    loop_idx = last_block = 0
    start_timeout = time.time()
    mainnet_uri = mgr.cfg.w3.provider.endpoint_uri
    forks_to_cleanup = []
    last_block_queried = 0
    handle_static_pools_update(mgr)
    total_iteration_time_list = []
    while True:

        try:

            # Save initial state of pool data to assert whether it has changed
            initial_state = mgr.pool_data.copy()

            # ensure 'last_updated_block' is in pool_data for all pools
            for idx, pool in enumerate(mgr.pool_data):
                if "last_updated_block" not in pool:
                    # print(f"pool missing 'last_updated_block` {pool}")
                    pool["last_updated_block"] = last_block_queried
                    mgr.pool_data[idx] = pool
                if not pool["last_updated_block"]:
                    # print(f"pool missing 'last_updated_block` {pool}")
                    pool["last_updated_block"] = last_block_queried
                    mgr.pool_data[idx] = pool

            # Get current block number, then adjust to the block number reorg_delay blocks ago to avoid reorgs
            start_block, replay_from_block = get_start_block(
                alchemy_max_block_fetch, last_block, mgr, reorg_delay, replay_from_block
            )

            # Get all events from the last block to the current block
            current_block = get_current_block(
                last_block, mgr, reorg_delay, replay_from_block, tenderly_fork_id
            )

            # Log the current start, end and last block
            mgr.cfg.logger.info(
                f"Fetching events from {start_block} to {current_block}... {last_block}"
            )

            # Set the network connection to Mainnet if replaying from a block
            mgr = set_network_to_mainnet_if_replay(
                last_block,
                loop_idx,
                mainnet_uri,
                mgr,
                replay_from_block,
                use_cached_events,
            )

            # Get the events
            latest_events = (
                get_cached_events(mgr, logging_path)
                if use_cached_events
                else get_latest_events(
                    current_block,
                    mgr,
                    n_jobs,
                    start_block,
                    cache_latest_only,
                    logging_path,
                )
            )

            iteration_start_time = time.time()

            # Update the pools from the latest events
            update_pools_from_events(n_jobs, mgr, latest_events)

            # Update new pool events from contracts
            if len(mgr.pools_to_add_from_contracts) > 0:
                mgr.cfg.logger.info(
                    f"Adding {len(mgr.pools_to_add_from_contracts)} new pools from contracts,"
                    f"{len(mgr.pool_data)} total pools currently exist. Current block: {current_block}."
                )
                async_update_pools_from_contracts(mgr, current_block, logging_path)
                mgr.pools_to_add_from_contracts = []

            total_iteration_time = time.time() - iteration_start_time
            total_iteration_time_list.append(total_iteration_time)
            mgr.cfg.logger.info(
                f"\n\n********************************************\n"
                f"Average Total iteration time: {sum(total_iteration_time_list) / len(total_iteration_time_list)}\n"
                f"\n\n********************************************\n"
            )

            # Set the network connection to Tenderly if replaying from a block
            mgr, tenderly_uri, forked_from_block = set_network_to_tenderly_if_replay(
                last_block=last_block,
                loop_idx=loop_idx,
                mgr=mgr,
                replay_from_block=replay_from_block,
                tenderly_uri=tenderly_uri,
                use_cached_events=use_cached_events,
                tenderly_fork_id=tenderly_fork_id,
            )

            # Handle the initial iteration (backdate pools, update pools from contracts, etc.)
            async_handle_initial_iteration(
                backdate_pools=backdate_pools,
                current_block=current_block,
                last_block=last_block,
                mgr=mgr,
                start_block=start_block,
            )

            # Run multicall every iteration
            multicall_every_iteration(current_block=current_block, mgr=mgr)

            # Update the last block number
            last_block = current_block

            # Write the pool data to disk
            write_pool_data_to_disk(
                cache_latest_only=cache_latest_only,
                logging_path=logging_path,
                mgr=mgr,
                current_block=current_block,
            )

            # Handle/remove duplicates in the pool data
            handle_duplicates(mgr)

            # Delete the bot (if it exists) to avoid memory leaks
            del bot

            # Re-initialize the bot
            bot = init_bot(mgr)

            # Verify that the state has changed
            verify_state_changed(bot=bot, initial_state=initial_state, mgr=mgr)

            # Verify that the minimum profit in BNT is respected
            verify_min_bnt_is_respected(bot=bot, mgr=mgr)

            if use_specific_exchange_for_target_tokens is not None:
                target_tokens = bot.get_tokens_in_exchange(
                    exchange_name=use_specific_exchange_for_target_tokens
                )
                mgr.cfg.logger.info(
                    f"Using only tokens in: {use_specific_exchange_for_target_tokens}, found {len(target_tokens)} tokens"
                )

            handle_tokens_csv(mgr, mgr.prefix_path)

            # Handle subsequent iterations
            handle_subsequent_iterations(
                arb_mode=arb_mode,
                bot=bot,
                flashloan_tokens=flashloan_tokens,
                polling_interval=polling_interval,
                randomizer=randomizer,
                run_data_validator=run_data_validator,
                target_tokens=target_tokens,
                loop_idx=loop_idx,
                logging_path=logging_path,
                replay_from_block=replay_from_block,
                tenderly_uri=tenderly_uri,
                mgr=mgr,
                forked_from_block=forked_from_block,
            )

            # Increment the loop index
            loop_idx += 1

            # Sleep for the polling interval
            if not replay_from_block and polling_interval > 0:
                mgr.cfg.logger.info(
                    f"Sleeping for polling_interval={polling_interval} seconds..."
                )
                time.sleep(polling_interval)

            # Check if timeout has been hit, and if so, break the loop for tests
            if timeout is not None and time.time() - start_timeout > timeout:
                mgr.cfg.logger.info("Timeout hit... stopping bot")
                break

            # Delete all Tenderly forks except the most recent one
            if replay_from_block and not tenderly_fork_id:
                break

            if loop_idx == 1:
                mgr.cfg.logger.info(
                    """
                  +++++++++++++++++++++++++++++++++++++++++++++++++++++++++++++++++++++++++++++++++++++++++++++++
                  +++++++++++++++++++++++++++++++++++++++++++++++++++++++++++++++++++++++++++++++++++++++++++++++
    
                  Finished first iteration of data sync. Now starting main loop arbitrage search.
    
                  +++++++++++++++++++++++++++++++++++++++++++++++++++++++++++++++++++++++++++++++++++++++++++++++
                  +++++++++++++++++++++++++++++++++++++++++++++++++++++++++++++++++++++++++++++++++++++++++++++++
                  """
                )

            if tenderly_fork_id:
                w3 = Web3(HTTPProvider(tenderly_uri))

                # Increase time and blocks
                params = [w3.toHex(increment_time)]  # number of seconds
                w3.provider.make_request(method="evm_increaseTime", params=params)

                params = [w3.toHex(increment_blocks)]  # number of blocks
                w3.provider.make_request(method="evm_increaseBlocks", params=params)

            if (
                loop_idx % pool_data_update_frequency == 0
                and pool_data_update_frequency != -1
            ):
                mgr.cfg.logger.info(
                    f"Terraforming {blockchain}. Standby for oxygen levels."
                )
                sblock = (
                    (current_block - (current_block - last_block_queried))
                    if loop_idx > 1
                    else None
                )
                (
                    uniswap_v2_event_mappings,
                    uniswap_v3_event_mappings,
                ) = terraform_blockchain(
                    network_name=blockchain,
                    web3=mgr.web3,
                    start_block=sblock,
                )
                mgr.uniswap_v2_event_mappings = dict(
                    uniswap_v2_event_mappings[["address", "exchange"]].values
                )
                mgr.uniswap_v3_event_mappings = dict(
                    uniswap_v3_event_mappings[["address", "exchange"]].values
                )

            last_block_queried = current_block

        except Exception as e:
            mgr.cfg.logger.error(f"Error in main loop: {e}")
            time.sleep(polling_interval)
            if timeout is not None and time.time() - start_timeout > timeout:
                mgr.cfg.logger.info("Timeout hit... stopping bot")
                break


if __name__ == "__main__":
    main()

# %%<|MERGE_RESOLUTION|>--- conflicted
+++ resolved
@@ -216,12 +216,7 @@
     default="ethereum",
     help="""A blockchain from the list. Blockchains not in this list do not have a deployed Fast Lane contract and 
     are not supported.""",
-    type=click.Choice(
-        [
-            "ethereum",
-            "coinbase_base"
-        ]
-    ),
+    type=click.Choice(["ethereum", "coinbase_base"]),
 )
 @click.option(
     "--pool_data_update_frequency",
@@ -438,11 +433,8 @@
         tenderly_event_exchanges=tenderly_event_exchanges,
         w3_tenderly=w3_tenderly,
         forked_exchanges=cfg.UNI_V2_FORKS + cfg.UNI_V3_FORKS,
-<<<<<<< HEAD
         blockchain=blockchain,
-=======
         prefix_path=prefix_path,
->>>>>>> 196b30e1
     )
 
     # Add initial pool data to the manager
