# ---
# jupyter:
#   jupytext:
#     formats: ipynb,py:light
#     text_representation:
#       extension: .py
#       format_name: light
#       format_version: '1.5'
#       jupytext_version: 1.14.5
#   kernelspec:
#     display_name: Python 3
#     language: python
#     name: python3
# ---

# coding=utf-8
"""
This module contains the tests for the exchanges classes
"""
from fastlane_bot import Bot, Config
from fastlane_bot.bot import CarbonBot
from fastlane_bot.tools.cpc import ConstantProductCurve
from fastlane_bot.tools.cpc import ConstantProductCurve as CPC
from fastlane_bot.events.exchanges import UniswapV2, UniswapV3, SushiswapV2, CarbonV1, BancorV3
from fastlane_bot.events.interface import QueryInterface
from fastlane_bot.helpers.poolandtokens import PoolAndTokens
from fastlane_bot.helpers import TradeInstruction, TxReceiptHandler, TxRouteHandler, TxSubmitHandler, TxHelpers, TxHelper
from fastlane_bot.events.managers.manager import Manager
from fastlane_bot.events.interface import QueryInterface
from joblib import Parallel, delayed
import pytest
import math
import json
print("{0.__name__} v{0.__VERSION__} ({0.__DATE__})".format(CPC))
print("{0.__name__} v{0.__VERSION__} ({0.__DATE__})".format(Bot))
print("{0.__name__} v{0.__VERSION__} ({0.__DATE__})".format(UniswapV2))
print("{0.__name__} v{0.__VERSION__} ({0.__DATE__})".format(UniswapV3))
print("{0.__name__} v{0.__VERSION__} ({0.__DATE__})".format(SushiswapV2))
print("{0.__name__} v{0.__VERSION__} ({0.__DATE__})".format(CarbonV1))
print("{0.__name__} v{0.__VERSION__} ({0.__DATE__})".format(BancorV3))
from fastlane_bot.testing import *
from fastlane_bot.modes import triangle_single_bancor3
#plt.style.use('seaborn-dark')
plt.rcParams['figure.figsize'] = [12,6]
from fastlane_bot import __VERSION__
require("3.0", __VERSION__)

# # Single Mode [NB038]

# +
C = cfg = Config.new(config=Config.CONFIG_MAINNET)
C.DEFAULT_MIN_PROFIT_BNT = 0.02
C.DEFAULT_MIN_PROFIT = 0.02
cfg.DEFAULT_MIN_PROFIT_BNT = 0.02
cfg.DEFAULT_MIN_PROFIT = 0.02
assert (C.NETWORK == C.NETWORK_MAINNET)
assert (C.PROVIDER == C.PROVIDER_ALCHEMY)
setup_bot = CarbonBot(ConfigObj=C)
pools = None
with open('fastlane_bot/data/tests/latest_pool_data_testing.json') as f:
    pools = json.load(f)
pools = [pool for pool in pools]
pools[0]
static_pools = pools
state = pools
exchanges = list({ex['exchange_name'] for ex in state})
db = QueryInterface(state=state, ConfigObj=C, exchanges=exchanges)
setup_bot.db = db

static_pool_data_filename = "static_pool_data"

static_pool_data = pd.read_csv(f"fastlane_bot/data/{static_pool_data_filename}.csv", low_memory=False)
    
uniswap_v2_event_mappings = pd.read_csv("fastlane_bot/data/uniswap_v2_event_mappings.csv", low_memory=False)
        
tokens = pd.read_csv("fastlane_bot/data/tokens.csv", low_memory=False)
        
exchanges = "carbon_v1,bancor_v3,uniswap_v3,uniswap_v2,sushiswap_v2"

exchanges = exchanges.split(",")


alchemy_max_block_fetch = 20
static_pool_data["cid"] = [
        cfg.w3.keccak(text=f"{row['descr']}").hex()
        for index, row in static_pool_data.iterrows()
    ]
# Filter out pools that are not in the supported exchanges
static_pool_data = [
    row for index, row in static_pool_data.iterrows()
    if row["exchange_name"] in exchanges
]

static_pool_data = pd.DataFrame(static_pool_data)
static_pool_data['exchange_name'].unique()
# Initialize data fetch manager
mgr = Manager(
    web3=cfg.w3,
    cfg=cfg,
    pool_data=static_pool_data.to_dict(orient="records"),
    SUPPORTED_EXCHANGES=exchanges,
    alchemy_max_block_fetch=alchemy_max_block_fetch,
    uniswap_v2_event_mappings=uniswap_v2_event_mappings,
    tokens=tokens.to_dict(orient="records"),
)

# Add initial pools for each row in the static_pool_data
start_time = time.time()
Parallel(n_jobs=-1, backend="threading")(
    delayed(mgr.add_pool_to_exchange)(row) for row in mgr.pool_data
)
cfg.logger.info(f"Time taken to add initial pools: {time.time() - start_time}")

# check if any duplicate cid's exist in the pool data
mgr.deduplicate_pool_data()
cids = [pool["cid"] for pool in mgr.pool_data]
assert len(cids) == len(set(cids)), "duplicate cid's exist in the pool data"
def init_bot(mgr: Manager) -> CarbonBot:
    """
    Initializes the bot.

    Parameters
    ----------
    mgr : Manager
        The manager object.

    Returns
    -------
    CarbonBot
        The bot object.
    """
    mgr.cfg.logger.info("Initializing the bot...")
    bot = CarbonBot(ConfigObj=mgr.cfg)
    bot.db = db
    bot.db.mgr = mgr
    assert isinstance(
        bot.db, QueryInterface
    ), "QueryInterface not initialized correctly"
    return bot
bot = init_bot(mgr)
# add data cleanup steps from main.py
bot.db.handle_token_key_cleanup()
bot.db.remove_unmapped_uniswap_v2_pools()
bot.db.remove_zero_liquidity_pools()
bot.db.remove_unsupported_exchanges()
tokens = bot.db.get_tokens()
ADDRDEC = {t.key: (t.address, int(t.decimals)) for t in tokens if not math.isnan(t.decimals)}
flashloan_tokens = bot.setup_flashloan_tokens(None)
CCm = bot.setup_CCm(None)
pools = db.get_pool_data_with_tokens()

arb_mode = "single"
# -

assert(cfg.DEFAULT_MIN_PROFIT_BNT <= 0.02), f"[TestSingleMode], DEFAULT_MIN_PROFIT_BNT must be <= 0.02 for this Notebook to run, currently set to {cfg.DEFAULT_MIN_PROFIT_BNT}"
assert(C.DEFAULT_MIN_PROFIT_BNT <= 0.02), f"[TestSingleMode], DEFAULT_MIN_PROFIT_BNT must be <= 0.02 for this Notebook to run, currently set to {cfg.DEFAULT_MIN_PROFIT_BNT}"



# ## Test_arb_mode_class

arb_finder = bot._get_arb_finder("single")
assert arb_finder.__name__ == "FindArbitrageSinglePairwise", f"[TestSingleMode] Expected arb_finder class name name = FindArbitrageSinglePairwise, found {arb_finder.__name__}"

# ## Test_tokens_and_combos

# +
arb_finder = bot._get_arb_finder("single")
finder2 = arb_finder(
            flashloan_tokens=flashloan_tokens,
            CCm=CCm,
            mode="bothin",
            result=bot.AO_TOKENS,
            ConfigObj=bot.ConfigObj,
        )
all_tokens, combos = finder2.find_arbitrage()

assert type(all_tokens) == set, f"[TestSingleMode] all_tokens is wrong data type. Expected set, found: {type(all_tokens)}"
assert type(combos) == list, f"[TestSingleMode] combos is wrong data type. Expected list, found: {type(combos)}"
assert len(all_tokens) > 100, f"[TestSingleMode] Using wrong dataset, expected at least 100 tokens, found {len(all_tokens)}"
assert len(combos) > 1000, f"[TestSingleMode] Using wrong dataset, expected at least 100 combos, found {len(combos)}"
# -

# ### Test_Single_Arb_Finder_vs_run

run_full = bot._run(flashloan_tokens=flashloan_tokens, CCm=CCm, arb_mode=arb_mode, data_validator=False, result=bot.XS_ARBOPPS)
arb_finder = bot._get_arb_finder("single")
finder = arb_finder(
            flashloan_tokens=flashloan_tokens,
            CCm=CCm,
            mode="bothin",
            result=bot.AO_CANDIDATES,
            ConfigObj=bot.ConfigObj,
        )
r = finder.find_arbitrage()
<<<<<<< HEAD
assert len(r) > 20, f"[TestSingleMode] Expected at least 20 arbs, found {len(r)}"
assert len(r) == len(run_full), f"[TestSingleMode] Expected arbs from .find_arbitrage - {len(r)} - to match _run - {len(run_full)}"



=======
assert len(r) >= 20, f"[TestSingleMode] Expected at least 20 arbs, found {len(r)}"
assert len(r) == len(run_full), f"[TestSingleMode] Expected arbs from .find_arbitrage - {len(r)} - to match _run - {len(run_full)}"

>>>>>>> 8106be43
# ## Test_no_multi_carbon

# +
arb_finder = bot._get_arb_finder("single")
finder = arb_finder(
            flashloan_tokens=flashloan_tokens,
            CCm=CCm,
            mode="bothin",
            result=bot.AO_CANDIDATES,
            ConfigObj=bot.ConfigObj,
        )
r = finder.find_arbitrage()
multi_carbon_count = 0

for arb in r:
    (
            best_profit,
            best_trade_instructions_df,
            best_trade_instructions_dic,
            best_src_token,
            best_trade_instructions,
        ) = arb
    if len(best_trade_instructions_dic) > 2:
        multi_carbon_count += 1

assert multi_carbon_count == 0, f"[TestSingleMode] Expected arbs without multiple Carbon curves, but found {len(multi_carbon_count)}"
# -

<|MERGE_RESOLUTION|>--- conflicted
+++ resolved
@@ -193,17 +193,9 @@
             ConfigObj=bot.ConfigObj,
         )
 r = finder.find_arbitrage()
-<<<<<<< HEAD
-assert len(r) > 20, f"[TestSingleMode] Expected at least 20 arbs, found {len(r)}"
-assert len(r) == len(run_full), f"[TestSingleMode] Expected arbs from .find_arbitrage - {len(r)} - to match _run - {len(run_full)}"
-
-
-
-=======
 assert len(r) >= 20, f"[TestSingleMode] Expected at least 20 arbs, found {len(r)}"
 assert len(r) == len(run_full), f"[TestSingleMode] Expected arbs from .find_arbitrage - {len(r)} - to match _run - {len(run_full)}"
 
->>>>>>> 8106be43
 # ## Test_no_multi_carbon
 
 # +
