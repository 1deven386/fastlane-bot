--- conflicted
+++ resolved
@@ -1,31 +1,26 @@
 # ---
 # jupyter:
 #   jupytext:
-#     formats: ipynb,py:light
 #     text_representation:
 #       extension: .py
 #       format_name: light
 #       format_version: '1.5'
-#       jupytext_version: 1.15.2
+#       jupytext_version: 1.14.5
 #   kernelspec:
 #     display_name: Python 3 (ipykernel)
 #     language: python
 #     name: python3
 # ---
 
-# +
 # coding=utf-8
 """
 This module contains the tests which ensure that the flashloan tokens click parameters are respected.
 """
-import subprocess
-
+from fastlane_bot import Bot
+from fastlane_bot.tools.cpc import ConstantProductCurve as CPC
+from fastlane_bot.events.exchanges import UniswapV2, UniswapV3, SushiswapV2, CarbonV1, BancorV3
+import subprocess, os, sys
 import pytest
-
-from fastlane_bot import Bot
-from fastlane_bot.events.exchanges import UniswapV2, UniswapV3, SushiswapV2, CarbonV1, BancorV3
-from fastlane_bot.tools.cpc import ConstantProductCurve as CPC
-
 print("{0.__name__} v{0.__VERSION__} ({0.__DATE__})".format(CPC))
 print("{0.__name__} v{0.__VERSION__} ({0.__DATE__})".format(Bot))
 print("{0.__name__} v{0.__VERSION__} ({0.__DATE__})".format(UniswapV2))
@@ -38,8 +33,6 @@
 from fastlane_bot import __VERSION__
 require("3.0", __VERSION__)
 
-
-# -
 
 # # Setup
 
@@ -82,18 +75,14 @@
         "--logging_path=fastlane_bot/data/",
         "--timeout=1",
         "--loglevel=DEBUG",
-<<<<<<< HEAD
-        "--flashloan_tokens=BNT-FF1C,ETH-EEeE,ETH2X_FLI-65BD",
-=======
         "--flashloan_tokens=BNT-FF1C,ETH-EEeE,ETH2x_FLI-65BD",
->>>>>>> bdf07bf9
         "--blockchain=ethereum"
     ]
     subprocess.Popen(cmd)
         
     # Wait for the expected log line to appear
     found = False
-    result = subprocess.run(cmd, text=True, capture_output=True, check=True, timeout=120)
+    result = subprocess.run(cmd, text=True, capture_output=True, check=True, timeout=7)
 
     # Check if the expected log line is in the output
     if expected_log_line in result.stderr or expected_log_line in result.stdout:
@@ -107,11 +96,7 @@
 
 # ## Test flashloan_tokens is Respected
 
-<<<<<<< HEAD
-expected_log_line = "Flashloan tokens are set as: ['BNT-FF1C', 'ETH-EEeE']"
-=======
 expected_log_line = "Flashloan tokens are set as: ['BNT-FF1C', 'ETH-EEeE', 'ETH2x_FLI-65BD']"
->>>>>>> bdf07bf9
 arb_mode = "multi"
 run_command(arb_mode=arb_mode, expected_log_line=expected_log_line)
 
