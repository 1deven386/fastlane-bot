# ---
# jupyter:
#   jupytext:
#     formats: ipynb,py:light
#     text_representation:
#       extension: .py
#       format_name: light
#       format_version: '1.5'
#       jupytext_version: 1.15.2
#   kernelspec:
#     display_name: Python 3 (ipykernel)
#     language: python
#     name: python3
# ---

# +
# coding=utf-8
"""
This module contains the tests which ensure the the flashloan_tokens parameter is respected when using the b3_two_hop and bancor_v3 arb modes.
"""
import subprocess

import pytest

from fastlane_bot import Bot
from fastlane_bot.events.exchanges import UniswapV2, UniswapV3, SushiswapV2, CarbonV1, BancorV3
from fastlane_bot.tools.cpc import ConstantProductCurve as CPC

print("{0.__name__} v{0.__VERSION__} ({0.__DATE__})".format(CPC))
print("{0.__name__} v{0.__VERSION__} ({0.__DATE__})".format(Bot))
print("{0.__name__} v{0.__VERSION__} ({0.__DATE__})".format(UniswapV2))
print("{0.__name__} v{0.__VERSION__} ({0.__DATE__})".format(UniswapV3))
print("{0.__name__} v{0.__VERSION__} ({0.__DATE__})".format(SushiswapV2))
print("{0.__name__} v{0.__VERSION__} ({0.__DATE__})".format(CarbonV1))
print("{0.__name__} v{0.__VERSION__} ({0.__DATE__})".format(BancorV3))
from fastlane_bot.testing import *
plt.rcParams['figure.figsize'] = [12,6]
from fastlane_bot import __VERSION__
require("3.0", __VERSION__)


# -

# # Setup

# +
def find_main_py():
    # Start at the directory of the current script
    cwd = os.path.abspath(os.path.join(os.getcwd()))
    
    with open("log.txt", "w") as f:
        f.write(f"Searching for main.py in {cwd}")
                
    print(f"Searching for main.py in {cwd}")
    while True:
        # Check if main.py exists in the current directory
        if "main.py" in os.listdir(cwd):
            return cwd  # Found the directory containing main.py
        else:
            # If not, go up one directory
            new_cwd = os.path.dirname(cwd)

            # If we're already at the root directory, stop searching
            if new_cwd == cwd:
                raise FileNotFoundError("Could not find main.py in any parent directory")

            cwd = new_cwd
       
       
def run_command(mode):
    
    # Find the correct path to main.py
    main_script_path = find_main_py()
    print(f"Found main.py in {main_script_path}")
    main_script_path = main_script_path + "/main.py"

    # Run the command
    cmd = [
        "python",
        main_script_path,
        f"--arb_mode={mode}",
        "--default_min_profit_gas_token=60",
        "--limit_bancor3_flashloan_tokens=True",
        # "--use_cached_events=True",
        "--alchemy_max_block_fetch=5",
        "--logging_path=fastlane_bot/data/",
<<<<<<< HEAD
        "--timeout=60",
        "--alchemy_max_block_fetch=10",
        "--polling_interval=0",
=======
        "--timeout=80",
>>>>>>> bdf07bf9
        "--blockchain=ethereum"
    ]
    subprocess.Popen(cmd)
        
    # Wait for the expected log line to appear
    expected_log_line = "limiting flashloan_tokens to ["
    found = False
    result = subprocess.run(cmd, text=True, capture_output=True, check=True, timeout=140)

    # Check if the expected log line is in the output
    if expected_log_line in result.stderr:
        found = True

    if not found:
        pytest.fail("Expected log line was not found within 1 minute")  # If we reach this point, the test has failed


# -

# ## Test Flashloan Tokens b3_two_hop

run_command("b3_two_hop")<|MERGE_RESOLUTION|>--- conflicted
+++ resolved
@@ -13,19 +13,15 @@
 #     name: python3
 # ---
 
-# +
 # coding=utf-8
 """
 This module contains the tests which ensure the the flashloan_tokens parameter is respected when using the b3_two_hop and bancor_v3 arb modes.
 """
-import subprocess
-
+from fastlane_bot import Bot
+from fastlane_bot.tools.cpc import ConstantProductCurve as CPC
+from fastlane_bot.events.exchanges import UniswapV2, UniswapV3, SushiswapV2, CarbonV1, BancorV3
+import subprocess, os, sys
 import pytest
-
-from fastlane_bot import Bot
-from fastlane_bot.events.exchanges import UniswapV2, UniswapV3, SushiswapV2, CarbonV1, BancorV3
-from fastlane_bot.tools.cpc import ConstantProductCurve as CPC
-
 print("{0.__name__} v{0.__VERSION__} ({0.__DATE__})".format(CPC))
 print("{0.__name__} v{0.__VERSION__} ({0.__DATE__})".format(Bot))
 print("{0.__name__} v{0.__VERSION__} ({0.__DATE__})".format(UniswapV2))
@@ -38,8 +34,6 @@
 from fastlane_bot import __VERSION__
 require("3.0", __VERSION__)
 
-
-# -
 
 # # Setup
 
@@ -84,13 +78,7 @@
         # "--use_cached_events=True",
         "--alchemy_max_block_fetch=5",
         "--logging_path=fastlane_bot/data/",
-<<<<<<< HEAD
-        "--timeout=60",
-        "--alchemy_max_block_fetch=10",
-        "--polling_interval=0",
-=======
         "--timeout=80",
->>>>>>> bdf07bf9
         "--blockchain=ethereum"
     ]
     subprocess.Popen(cmd)
@@ -98,7 +86,7 @@
     # Wait for the expected log line to appear
     expected_log_line = "limiting flashloan_tokens to ["
     found = False
-    result = subprocess.run(cmd, text=True, capture_output=True, check=True, timeout=140)
+    result = subprocess.run(cmd, text=True, capture_output=True, check=True, timeout=120)
 
     # Check if the expected log line is in the output
     if expected_log_line in result.stderr:
