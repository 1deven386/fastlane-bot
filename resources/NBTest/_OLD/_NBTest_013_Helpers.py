# -*- coding: utf-8 -*-
# ---
# jupyter:
#   jupytext:
#     formats: ipynb,py:light
#     text_representation:
#       extension: .py
#       format_name: light
#       format_version: '1.5'
#       jupytext_version: 1.14.5
#   kernelspec:
#     display_name: Python 3
#     language: python
#     name: python3
# ---

from fastlane_bot import Config, Bot

# from fastlane_bot.tools.cpc import ConstantProductCurve as CPC, CPCContainer
from fastlane_bot.helpers import (
    TradeInstruction,
    TxReceiptHandler,
    TxRouteHandler,
    TxSubmitHandler,
    TxHelpers,
    TxHelper,
)

print("{0.__name__} v{0.__VERSION__} ({0.__DATE__})".format(Config))
print("{0.__name__} v{0.__VERSION__} ({0.__DATE__})".format(TradeInstruction))
print("{0.__name__} v{0.__VERSION__} ({0.__DATE__})".format(TxReceiptHandler))
print("{0.__name__} v{0.__VERSION__} ({0.__DATE__})".format(TxRouteHandler))
print("{0.__name__} v{0.__VERSION__} ({0.__DATE__})".format(TxSubmitHandler))
print("{0.__name__} v{0.__VERSION__} ({0.__DATE__})".format(TxHelpers))
print("{0.__name__} v{0.__VERSION__} ({0.__DATE__})".format(TxHelper))
from fastlane_bot.testing import *

plt.style.use("seaborn-dark")
plt.rcParams["figure.figsize"] = [12, 6]
from fastlane_bot import __VERSION__

require("2.0", __VERSION__)

# # Helpers [NBTest013]

# +
# C = Config()
C = Config.new(config=Config.CONFIG_UNITTEST)
bot = Bot(ConfigObj=C)

arb_data_struct = [
    {
        "exchangeId": 6,
        "targetToken": "0xEeeeeEeeeEeEeeEeEeEeeEEEeeeeEeeeeeeeEEeE",
        "minTargetAmount": 1,
        "deadline": 1683013903,
        "customAddress": "0xC02aaA39b223FE8D0A0e5C4F27eAD9083C756Cc2",
        "customInt": 0,
        "customData": "0x00000000000000000000000000000000000000000000000000000000000000200000000000000000000000000000000000000000000000000000000000000001000000000000000000000000000000050000000000000000000000000000000500000000000000000000000000000000000000000000000000000004a9dfd4e6",
    },
    {
        "exchangeId": 4,
        "targetToken": "0xA0b86991c6218b36c1d19D4a2e9Eb0cE3606eB48",
        "minTargetAmount": 1,
        "deadline": 1683013903,
        "customAddress": "0xA0b86991c6218b36c1d19D4a2e9Eb0cE3606eB48",
        "customInt": 100,
        "customData": "0x",
    },
]
flash_tkn = "0xA0b86991c6218b36c1d19D4a2e9Eb0cE3606eB48"
flash_amt = 20029887718
profit = 19348  # totally made up!

arb_data_struct_weth_test = [
    {
        "exchangeId": 4,
        "targetToken": "0xA0b86991c6218b36c1d19D4a2e9Eb0cE3606eB48",
        "minTargetAmount": 1,
        "deadline": 1683013903,
        "customAddress": "0xA0b86991c6218b36c1d19D4a2e9Eb0cE3606eB48",
        "customInt": 100,
        "customData": "0x",
    },
    {
        "exchangeId": 6,
        "targetToken": "0xEeeeeEeeeEeEeeEeEeEeeEEEeeeeEeeeeeeeEEeE",
        "minTargetAmount": 1,
        "deadline": 1683013903,
        "customAddress": "0xC02aaA39b223FE8D0A0e5C4F27eAD9083C756Cc2",
        "customInt": 0,
        "customData": "0x00000000000000000000000000000000000000000000000000000000000000200000000000000000000000000000000000000000000000000000000000000001000000000000000000000000000000050000000000000000000000000000000500000000000000000000000000000000000000000000000000000004a9dfd4e6",
    },
]
flash_tkn_weth_test = "0xC02aaA39b223FE8D0A0e5C4F27eAD9083C756Cc2"
flash_amt_weth_test = 20029887718
# -

# ## TradeInstruction

# ## TxReceiptHandler
#
# Note: `TxReceiptHandler` is currently a dummy class. No tests to do.

h = TxReceiptHandler()
assert type(h).__name__ == "TxReceiptHandler"
assert type(h).__bases__[0].__name__ == "TxReceiptHandlerBase"

# +
# help(h)

# +
# help(h)
# -

# ## TxSubmitHandler

h = TxSubmitHandler(ConfigObj=C)
assert type(h).__name__ == "TxSubmitHandler"
assert type(h).__bases__[0].__name__ == "TxSubmitHandlerBase"

help(h)

# ## TradeInstruction

ti0 = TradeInstruction(
    ConfigObj=C,
    cid="1701411834604692317316873037158841057285-1",
    tknin="USDC-eB48",
    amtin=20029.887718107937,
    tknout="WETH-6Cc2",
    amtout=-10.0,
    db=bot.db,
)
ti1 = TradeInstruction(
    ConfigObj=C,
    cid="10548753374549092367364612830384814555378",
    tknin="WETH-6Cc2",
    amtin=9.899999894800894,
    tknout="USDC-eB48",
    amtout=-20977.111871615052,
    db=bot.db,
    exchange_override="uniswap_v2",
)
assert type(ti0).__name__ == "TradeInstruction"
assert type(ti1).__name__ == "TradeInstruction"
assert ti0.tknin_key == "USDC-eB48"
assert ti0.tknout_key == "WETH-6Cc2"
assert ti0.is_carbon == True, "The first order is a Carbon order"
assert ti1.is_carbon == False, "The second order is not a Carbon order"
assert (
    type(ti0._amtin_wei) == int
), f"_amtin_wei is of type: {type(ti0._amtin_wei)}, expected int"
assert (
    type(ti0._amtout_wei) == int
), f"_amtout_wei is of type: {type(ti0._amtout_wei)}, expected int"
assert (
    type(ti0._amtin_quantized) == Decimal
), f"_amtin_quantized returning wrong type: {type(ti0._amtin_quantized)}, expected Decimal"
assert (
    ti0._amtin_quantized > 0
), f"_amtin_quantized = {ti0._amtout_quantized}, expected a positive number in"
assert (
    type(ti0._amtout_quantized) == Decimal
), f"_amtin_quantized returning wrong type: {type(ti1._amtin_quantized)}, expected Decimal"
assert (
    ti0._amtout_quantized < 0
), f"_amtin_quantized = {ti0._amtout_quantized}, expected a negative number out"
assert ti0.exchange_id == 6, f"wrong exchange id for ti0: {ti0.exchange_id}, expected 6"
assert ti1.exchange_id == 3, f"wrong exchange id for ti1: {ti1.exchange_id}, expected 3"
assert (
    ti0.exchange_name == C.CARBON_V1_NAME
), f"wrong exchange name for ti0: {ti0.exchange_name}, expected {C.CARBON_V1_NAME}"
assert (
    ti1.exchange_name == C.UNISWAP_V2_NAME
), f"wrong exchange name for ti1: {ti1.exchange_name}, expected {C.UNISWAP_V2_NAME}"
assert (
    str(ti0._tknin_address) == "0xA0b86991c6218b36c1d19D4a2e9Eb0cE3606eB48"
), f"wrong token in address for ti0: {ti0._tknin_address}, expected: 0xA0b86991c6218b36c1d19D4a2e9Eb0cE3606eB48"
assert (
    str(ti0._tknout_address) == "0xC02aaA39b223FE8D0A0e5C4F27eAD9083C756Cc2"
), f"wrong token in address for ti0: {ti1._tknin_address}, expected: 0xC02aaA39b223FE8D0A0e5C4F27eAD9083C756Cc2"
assert (
    ti0._tknin_decimals == 6
), f"wrong decimals for ti0 in: {ti0._tknin_decimals}, expected 6"
assert (
    ti0._tknout_decimals == 18
), f"wrong decimals for ti0 out: {ti0._tknout_decimals}, expected 18"
assert (
    ti0._tknin_address != ti1._tknin_address
), f"ti0 tknin address == ti1 tkin address, order mismatch!"
assert (
    ti0._tknout_address != ti1._tknout_address
), f"ti0 tknout address == ti1 tkout address, order mismatch!"
assert ti0.raw_txs == "[]", "ti0 raw tx should not be populated yet"
assert ti1.raw_txs == "[]", "ti1 raw tx should not be populated yet"


# +
# help(h)
# -

# ## TxRouteHandler

# ### initialization

# + jupyter={"outputs_hidden": false}
eth = "ETH-EEeE"
weth = "WETH-6Cc2"
usdc = "USDC-eB48"
dai = "DAI-1d0F"
link = "LINK-86CA"
bnt = "BNT-FF1C"
wbtc = " WBTC-C599"

tx_route_h = TxRouteHandler(trade_instructions=[ti0, ti1])
assert type(tx_route_h).__name__ == "TxRouteHandler"
assert type(tx_route_h).__bases__[0].__name__ == "TxRouteHandlerBase"
assert tx_route_h.contains_carbon, "No orders in route that contain a Carbon order"
assert (
    6 in tx_route_h.exchange_ids and 3 in tx_route_h.exchange_ids
), "Exchange ids missing from txRouteHandler"
assert tx_route_h.is_wrapped_gas_token(
    tx_route_h.trade_instructions[0].tknout_address
), f"TxRouteHandler is_weth returned: {tx_route_h.is_wrapped_gas_token(h.trade_instructions[0].tknout_address)}, expected True"
assert not tx_route_h.is_wrapped_gas_token(
    tx_route_h.trade_instructions[0].tknin_address
), f"TxRouteHandler is_weth returned: {tx_route_h.is_wrapped_gas_token(h.trade_instructions[0].tknin_address)}, expected False"


uni_v2_pool = bot.db.get_pool(exchange_name="uniswap_v2", pair_name=f"{usdc}/{weth}")
uni_v3_pool = bot.db.get_pool(exchange_name="uniswap_v3", pair_name=f"{usdc}/{weth}")
carbon_pool = bot.db.get_pool(id="4")
print(uni_v2_pool)
print(uni_v3_pool)
print(carbon_pool)

# -

# ### custom_data_encoder


# ### _abi_encode_data


# ### to_route_struct


# ### get_route_structs


# ### get_arb_contract_args


# ### _get_trade_dicts_from_objects


# ### _slice_dataframe


# ### _aggregate_carbon_trades


# ### _find_tradematches


# ### _determine_trade_route


# ### _extract_route_index


# ### _find_match_for_tkn


# ### _find_match_for_amount


# ### _match_trade


# ### _reorder_trade_instructions


# ### _calc_amount0


# ### _calc_amount1


# ### _swap_token0_in


# ### _calc_uniswap_v3_output


# ### _decodeFloat and decode


# ### _get_input_trade_by_target_carbon

# +
print(carbon_pool)


# -

# ### _get_output_trade_by_source_carbon

# +
tkn0_key = carbon_pool.pair_name.split("/")[0]
tkn1_key = carbon_pool.pair_name.split("/")[1]

y0, z0 = (
    Decimal(carbon_pool.y_0) / Decimal("10") ** Decimal(str(6)),
    Decimal(carbon_pool.z_0) / Decimal("10") ** Decimal(str(6)),
)
A0, B0 = tx_route_h.decode_decimal_adjustment(
    Decimal(str(tx_route_h.decode(carbon_pool.A_0))), 18, 6
), tx_route_h.decode_decimal_adjustment(
    Decimal(str(tx_route_h.decode(carbon_pool.B_0))), 18, 6
)

y1, z1 = (
    Decimal(carbon_pool.y_1) / Decimal("10") ** Decimal(str(18)),
    Decimal(carbon_pool.z_1) / Decimal("10") ** Decimal(str(18)),
)
A1, B1 = tx_route_h.decode_decimal_adjustment(
    Decimal(str(tx_route_h.decode(carbon_pool.A_1))), 6, 18
), tx_route_h.decode_decimal_adjustment(
    Decimal(str(tx_route_h.decode(carbon_pool.B_1))), 6, 18
)

assert y0 == Decimal(
    "20"
), f"y0 calculation error. Expected 20, got: {y0} for curve {carbon_pool}. Probably a token decimal issue."
assert z0 == Decimal(
    "20"
), f"z0 calculation error. Expected 20, got: {z0} for curve {carbon_pool}. Probably a token decimal issue."
assert A0 == Decimal(
    "0"
), f"A0 calculation error. Expected 0, got: {A0} for curve {carbon_pool}. Probably a token decimal issue."
assert B0 == Decimal(
    "0.9995003722451656000000"
), f"B0 calculation error. Expected 0.9995003722451656000000, got: {B0} for curve {carbon_pool}. Probably a token decimal issue."
assert y1 == Decimal(
    "30"
), f"y0 calculation error. Expected 20, got: {y1} for curve {carbon_pool}. Probably a token decimal issue."
assert z1 == Decimal(
    "30"
), f"z0 calculation error. Expected 20, got: {z1} for curve {carbon_pool}. Probably a token decimal issue."
assert A1 == Decimal(
    "0"
), f"A0 calculation error. Expected 0, got: {A1} for curve {carbon_pool}. Probably a token decimal issue."
assert B1 == Decimal(
    "0.9994998749374598"
), f"B0 calculation error. Expected 0.9995003722451656000000, got: {B1} for curve {carbon_pool}. Probably a token decimal issue."


# Test putting in a normal trade into curve
tkns_in1, tkns_out1 = tx_route_h._get_output_trade_by_source_carbon(
    y=y0, z=z0, A=A0, B=B0, fee=0.002, tkns_in=12
)

assert tkns_in1 == Decimal(
    "12"
), f"Tokens in unexpected result, expected 12 got: {tkns_in1}"
assert tkns_out1 == Decimal(
    "11.96403590555985781993903135536615936"
), f"Tokens out unexpected result, expected 11.96403590555985781993903135536615936 got: {tkns_out1}"

# Test putting in more than maximum possible tokens
tkns_in2, tkns_out2 = tx_route_h._get_output_trade_by_source_carbon(
    y=y0, z=z0, A=A0, B=B0, fee=0.002, tkns_in=35
)
assert tkns_in2 == Decimal(
    "20.0200000978508971124688381089495090130576819926368108623102590650634788487027"
), f"Tokens in unexpected result, expected 20.0200000978508971124688381089495090130576819926368108623102590650634788487027 got: {tkns_in2}"
assert tkns_out2 == Decimal(
    "19.960"
), f"Tokens out unexpected result, expected 19.960 got: {tkns_out2}"

# Test putting in a normal trade into second curve
tkns_in3, tkns_out3 = tx_route_h._get_output_trade_by_source_carbon(
    y=y1, z=z1, A=A1, B=B1, fee=0.002, tkns_in=12
)
assert tkns_in3 == Decimal(
    "12"
), f"Tokens in unexpected result, expected 12 got: {tkns_in3}"
assert tkns_out3 == Decimal(
    "11.96402399999997342332740024875369504"
), f"Tokens out unexpected result, expected 11.96402399999997342332740024875369504 got: {tkns_out3}"

# Test putting in more than maximum possible tokens into second curve
tkns_in4, tkns_out4 = tx_route_h._get_output_trade_by_source_carbon(
    y=y1, z=z1, A=A1, B=B1, fee=0.002, tkns_in=35
)

assert tkns_in4 == Decimal(
    "30.0300300300300967382108451811838747252089617651151212896828272680233632092172"
), f"Tokens in unexpected result, expected 30.0300300300300967382108451811838747252089617651151212896828272680233632092172 got: {tkns_in4}"
assert tkns_out4 == Decimal(
    "29.940"
), f"Tokens out unexpected result, expected 29.940 got: {tkns_out4}"


# -

# ### _calc_carbon_output

# +
print(carbon_pool)

tkn0_key = carbon_pool.pair_name.split("/")[0]
tkn1_key = carbon_pool.pair_name.split("/")[1]

print(tkn0_key, tkn1_key)

output = tx_route_h._calc_carbon_output(
    curve=carbon_pool, tkn_in=dai, tkn_out_decimals=18, amount_in=15
)
output


# -

# ### single_trade_result_constant_product

# +
tkn0_amt = tx_route_h._from_wei_to_decimals(
    tkn0_amt=Decimal(uni_v2_pool.tkn0_balance), tkn0_decimals=6
)
tkn1_amt = tx_route_h._from_wei_to_decimals(
    tkn0_amt=Decimal(uni_v2_pool.tkn1_balance), tkn0_decimals=18
)
fee = uni_v2_pool.fee

assert tkn0_amt == Decimal(
    "36261493.395747"
), f"Balance of Uniswap V2 pool id=170 tkn0 changed, expected 36261493.395747, received: {tkn0_amt}"
assert tkn1_amt == Decimal(
    "18592.465452538740235568"
), f"Balance of Uniswap V2 pool id=170 tkn1 changed, expected 18592.465452538740235568, received: {tkn1_amt}"
assert (
    fee == "0.003"
), f"Fee for Uniswap V2 pool id=170 tkn0 changed, expected 0.003, received: {fee}"
output = tx_route_h.single_trade_result_constant_product(
    tokens_in=1500, token0_amt=tkn0_amt, token1_amt=tkn1_amt, fee=fee
)

assert output == Decimal(
    "0.766760531344682608637070737092913621544992522112938784489488080993164585482453"
)


# -

# ### _solve_trade_output


# ### _calculate_trade_outputs


# ### _from_wei_to_decimals

assert (
    tx_route_h._from_wei_to_decimals(tkn0_amt=1000000000000000000, tkn0_decimals=18)
    == 1
), f"_from_wei_to_decimals error, input: tkn0_amt=1000000000000000000, tkn0_decimals=18, output={tx_route_h._from_wei_to_decimals(tkn0_amt=1000000000000000000, tkn0_decimals=18)}, expected: 1"
assert (
    not tx_route_h._from_wei_to_decimals(tkn0_amt=1000000000000000000, tkn0_decimals=18)
    == 0.1
)
assert (
    tx_route_h._from_wei_to_decimals(tkn0_amt=500, tkn0_decimals=0) == 500
), f"_from_wei_to_decimals error, input: tkn0_amt=500, tkn0_decimals=0, output={tx_route_h._from_wei_to_decimals(tkn0_amt=1000000000000000000, tkn0_decimals=18)}, expected: 500"
assert not tx_route_h._from_wei_to_decimals(tkn0_amt=500, tkn0_decimals=0) == 50

# ### _cid_to_pool

assert (
    tx_route_h._cid_to_pool(cid=9868188640707215440437863615521278132498, db=bot.db)
    is not None
), "DB updated? Expected pool at cid 9868188640707215440437863615521278132498"
assert (
    tx_route_h._cid_to_pool(cid=777, db=bot.db) == None
), "DB updated? Expected no pool at cid 777"


# ## TxHelpers

# +
h = TxHelpers(ConfigObj=C)
assert type(h).__name__ == "TxHelpers"
assert h.web3.__class__.__name__ == "Web3"
assert h.web3.isConnected()


# This indicates the arb contract is correctly instantiated. These values can change, but the default is 50% rewards for the caller, and 100 BNT max profit.
assert h.arb_contract.caller.rewards() == (500000, 100000000000000000000)
assert (
    len(h.wallet_address) > 2
), "Address not loading. Check that .env file has field ETH_PRIVATE_KEY_BE_CAREFUL"
assert h.get_nonce() >= 0 and type(h.get_nonce()) == int


# Tests the database function to get BNT/ETH liquidity for gas calculations. This is now in the _run function that has direct access to the database.
pool = bot.db.get_pool(
    exchange_name=bot.ConfigObj.BANCOR_V3_NAME, pair_name="BNT-FF1C/ETH-EEeE"
)
bnt_eth = (int(pool.tkn0_balance), int(pool.tkn1_balance))
bnt, eth = bnt_eth

assert bnt > 100
assert eth > 1000


# -

# ### Function & API Unit Tests

# +
assert h._get_headers == {
    "accept": "application/json",
    "content-type": "application/json",
}
assert h._get_payload(method="eth_estimateGas") == {
    "id": 1,
    "jsonrpc": "2.0",
    "method": "eth_estimateGas",
    "params": None,
}
assert h._get_payload(method="eth_sendPrivateTransaction", params="BigArbHunting") == {
    "id": 1,
    "jsonrpc": "2.0",
    "method": "eth_sendPrivateTransaction",
    "params": "BigArbHunting",
}
assert h._get_payload(method="other") == {"id": 1, "jsonrpc": "2.0", "method": "other"}
assert h.get_max_priority_fee_per_gas_alchemy() > 100
assert h.get_eth_gas_price_alchemy() > 100

assert "https://eth-mainnet.alchemyapi.io/v2/" in h._get_alchemy_url

tx_boilerplate = h.build_tx(nonce=8, gas_price=1995, max_priority_fee=100)
assert (
    tx_boilerplate["type"] == "0x2"
    and tx_boilerplate["maxFeePerGas"] == 1995
    and tx_boilerplate["maxPriorityFeePerGas"] == 100
    and tx_boilerplate["nonce"] == 8
)


bnt, eth = 15437763684982513550130685, 3886561157532864487485
gas_price, gas_estimate = 98188186533, 515000

assert h.estimate_gas_in_bnt(
    gas_price=gas_price, gas_estimate=gas_estimate, bnt=bnt, eth=eth
) == Decimal(
    "200.856250253259717372280939534167761272845814437633248811441035398506141985836"
)

# Cf = Config()
# h = TxHelpers(ConfigObj=Cf)
<<<<<<< HEAD
# pool = h.ConfigObj.db.get_pool(
#     exchange_name=h.ConfigObj.BANCOR_V3_NAME,
#     tkn1_address=h.ConfigObj.ETH_ADDRESS,
# )
=======
# pool = h.db.get_pool(exchange_name=h.BANCOR_V3_NAME, tkn1_address=h.ETH_ADDRESS)
>>>>>>> af1c7020
# print(pool.tkn0_balance, pool.tkn1_balance)


bnt, eth = int(bnt_eth[0]), int(bnt_eth[1])


# -

# ### submit_private_transaction


# ### validate_and_submit_transaction

route_struct = [
    {
        "exchangeId": 6,
        "targetToken": C.w3.to_checksum_address(
            "0x2260FAC5E5542a773Aa44fBCfeDf7C193bc2C599"
        ),
        "minTargetAmount": 1,
        "deadline": 171820341414141144,
        "customAddress": C.w3.to_checksum_address(
            "0x2260FAC5E5542a773Aa44fBCfeDf7C193bc2C599"
        ),
        "customInt": 0,
        "customData": "0x000000000000000000000000000000000000000000000000000000000000002000000000000000000000000000000000000000000000000000000000000000010000000000000000000000000000000c00000000000000000000000000000048000000000000000000000000000000000000000000000000000000012a05f200",
    },
    {
        "exchangeId": 2,
        "targetToken": C.w3.to_checksum_address(
            "0xA0b86991c6218b36c1d19D4a2e9Eb0cE3606eB48"
        ),
        "minTargetAmount": 1,
        "deadline": 171820341414141144,
        "customAddress": C.w3.to_checksum_address(
            "0xA0b86991c6218b36c1d19D4a2e9Eb0cE3606eB48"
        ),
        "customInt": 0,
        "customData": "0x",
    },
]
flashloan_token_address = C.w3.to_checksum_address(
    "0xA0b86991c6218b36c1d19D4a2e9Eb0cE3606eB48"
)
flashloan_amount = 5000000000

# +
(
    gas_price,
    current_max_priority_gas,
    current_block,
    nonce,
) = h._get_transaction_info()

print(
    f"Result of API calls: current_gas_price={gas_price}, current_max_priority_gas={current_max_priority_gas}, block_number={current_block}, nonce={nonce}"
)
assert gas_price > 1000
assert current_max_priority_gas > 100
assert current_block > 17182034, "current block is less than the timestamped block"
assert (
    nonce >= 0
), "nonce not found, private key in .env file may need to be configured or added"

"""
Beyond this point it is not possible to test without real data. build_transaction_with_gas fails without a transaction that is expected to succeed.
"""

# transaction_built = h.build_transaction_with_gas(routes=arb_data_struct, src_address=flash_tkn, src_amt=flash_amt, gas_price=current_gas_price, max_priority=current_max_priority_gas, nonce=nonce, test_fake_gas=True, flashloan_struct=flashloan_struct)
#
# print(f"transaction built = {transaction_built}")

# -

help(h)

# ## TxHelper

# +
h = TxHelper(ConfigObj=C)
assert type(h).__name__ == "TxHelper"
assert h.w3.__class__.__name__ == "Web3"
assert h.w3.isConnected()
assert h.PRIVATE_KEY
assert type(h.COINGECKO_URL) == str
# This indicates the arb contract is correctly instantiated. These values can change, but the default is 50% rewards for the caller, and 100 BNT max profit.
assert h.arb_contract.caller.rewards() == (500000, 100000000000000000000)
assert (
    len(h.wallet_address) > 2
), "Address not loading. Check that .env file has field ETH_PRIVATE_KEY_BE_CAREFUL"
assert h.wallet_balance[0] >= 0, "Wallet balance not loading"
assert h.wei_balance >= 0 and type(h.wei_balance) == int
# print(h.ether_balance, type(h.ether_balance))
# assert type(h.ether_balance) == float #TODO currently returns Decimal, expected float

assert type(h.base_gas_price) == int

assert h.ether_price_usd > 0
assert h.gas_price_gwei >= 0
assert h.gas_price_gwei * 1000000000 == h.base_gas_price
assert h.nonce >= 0 and type(h.nonce) == int
assert h.gas_limit >= 0  # this also tests the function get_gas_limit_from_usd
assert (
    h.base_gas_price >= 0
)  # this includes 0 to account for the 0 gas price on Tenderly

assert (
    h.deadline
    > h.w3.eth.getBlock("latest")["timestamp"] + C.DEFAULT_BLOCKTIME_DEVIATION - 1
)

<<<<<<< HEAD
XS_WETH = "weth"
XS_TRANSACTION = "transaction_built"
XS_SIGNED = "transaction_signed"

def submit_flashloan_arb_tx(
    h,
    arb_data: list[dict[str, any]],
=======
def _print_verbose(
    self, flashloan_amount: int or float, flashloan_token_address: str
):
    """
    Print the transaction details.

    Parameters
    ----------
    flashloan_amount : int or float
        The flashloan amount.
    flashloan_token_address : str
        The flashloan token address.

    """
    print(f"flashloan amount: {flashloan_amount}")
    print(f"flashloan token address: {flashloan_token_address}")
    print(f"Gas price: {self.gas_price_gwei} gwei")
    print(
        f"Gas limit in USD ${self.usd_gas_limit} " f"Gas limit: {self.gas_limit} "
    )

    balance = self.ConfigObj.w3.eth.getBalance(self.ConfigObj.LOCAL_ACCOUNT.address)
    print(
        f"Balance of the sender's account: \n"
        f"{balance} Wei \n"
        f"{self.ConfigObj.w3.fromWei(balance, 'ether')} Ether"
    )

def submit_flashloan_arb_tx(
    self,
    arb_data: List[Dict[str, Any]],
>>>>>>> af1c7020
    flashloan_token_address: str,
    flashloan_amount: int or float,
    verbose: bool = True,
    result=None,
) -> str:
<<<<<<< HEAD
    if not isinstance(flashloan_amount, int):
        flashloan_amount = int(flashloan_amount)

    if flashloan_token_address == h.ConfigObj.WETH_ADDRESS:
        flashloan_token_address = h.ConfigObj.ETH_ADDRESS

    if result == XS_WETH:
=======
    """Submit a flashloan arbitrage transaction.

    Parameters
    ----------
    arb_data : List[Dict[str, Any]]
        The arbitrage data.
    flashloan_token_address : str
        The flashloan token address.
    flashloan_amount : int or float
        The flashloan amount.
    verbose : bool, optional
        Whether to print the transaction details, by default True
    result: XS_XXX or None
        What intermediate result to return (default: None)
    Returns
    -------
    str
        The transaction hash.
    """

    if not isinstance(flashloan_amount, int):
        flashloan_amount = int(flashloan_amount)

    if flashloan_token_address == self.ConfigObj.WETH_ADDRESS:
        flashloan_token_address = self.ConfigObj.ETH_ADDRESS

    if result == self.XS_WETH:
>>>>>>> af1c7020
        return flashloan_token_address

    assert (
        flashloan_token_address != arb_data[0]["targetToken"]
    ), "The flashloan token address must be different from the first targetToken address in the arb data."

    if verbose:
<<<<<<< HEAD
        h._print_verbose(flashloan_amount, flashloan_token_address)
    # Set the gas price (gwei)
    gas_price = int(h.base_gas_price * h.gas_price_multiplier)

    # Prepare the transaction
    transaction = h.arb_contract.functions.flashloanAndArb(
        arb_data, flashloan_token_address, flashloan_amount
    ).buildTransaction(
        {
            "gas": h.gas_limit,
            "gasPrice": gas_price,
            "nonce": h.nonce,
        }
    )
    if result == XS_TRANSACTION:
        return transaction

    # Sign the transaction
    signed_txn = h.ConfigObj.w3.eth.account.signTransaction(
        transaction, h.ConfigObj.ETH_PRIVATE_KEY_BE_CAREFUL
    )
    if result == XS_SIGNED:
        return signed_txn
    # Send the transaction
    tx_hash = h.ConfigObj.w3.eth.sendRawTransaction(signed_txn.rawTransaction)
    return tx_hash.hex()

flash_tkn_normal = submit_flashloan_arb_tx(h,
=======
        self._print_verbose(flashloan_amount, flashloan_token_address)
    # Set the gas price (gwei)
    gas_price = int(self.base_gas_price * self.gas_price_multiplier)

    # Prepare the transaction
    transaction = self.arb_contract.functions.flashloanAndArb(
        arb_data, flashloan_token_address, flashloan_amount
    ).buildTransaction(
        {
            "gas": self.gas_limit,
            "gasPrice": gas_price,
            "nonce": self.nonce,
        }
    )
    if result == self.XS_TRANSACTION:
        return transaction

    # Sign the transaction
    signed_txn = self.ConfigObj.w3.eth.account.signTransaction(
        transaction, self.ConfigObj.ETH_PRIVATE_KEY_BE_CAREFUL
    )
    if result == self.XS_SIGNED:
        return signed_txn
    # Send the transaction
    tx_hash = self.ConfigObj.w3.eth.sendRawTransaction(signed_txn.rawTransaction)
    self.ConfigObj.logger.info(
        f"[submit_flashloan_arb_tx] Transaction sent with hash: {tx_hash}"
    )
    return tx_hash.hex()

flash_tkn_normal = submit_flashloan_arb_tx(h, 
>>>>>>> af1c7020
    arb_data=arb_data_struct,
    flashloan_token_address=flash_tkn,
    flashloan_amount=flash_amt,
    verbose=False,
    result=XS_WETH,
)
<<<<<<< HEAD
flash_tkn_weth = submit_flashloan_arb_tx(h,
=======
flash_tkn_weth = submit_flashloan_arb_tx(h, 
>>>>>>> af1c7020
    arb_data=arb_data_struct_weth_test,
    flashloan_token_address=flash_tkn_weth_test,
    flashloan_amount=flash_amt_weth_test,
    verbose=False,
    result=XS_WETH,
)

assert flash_tkn_normal == flash_tkn
assert flash_tkn_weth == C.ETH_ADDRESS

<<<<<<< HEAD
transaction = submit_flashloan_arb_tx(h,
=======
transaction = submit_flashloan_arb_tx(h, 
>>>>>>> af1c7020
    arb_data=arb_data_struct,
    flashloan_token_address=flash_tkn,
    flashloan_amount=flash_amt,
    verbose=False,
    result=XS_TRANSACTION,
)

# TODO these values should change for EIP 1559 style transactions
assert transaction["value"] == 0
assert transaction["chainId"] >= 0
assert transaction["gas"] > 0
assert transaction["nonce"] >= 0
assert transaction["to"] == C.FASTLANE_CONTRACT_ADDRESS
assert transaction["data"] is not None

<<<<<<< HEAD
signed_transaction = submit_flashloan_arb_tx(h,
=======
signed_transaction = submit_flashloan_arb_tx(h, 
>>>>>>> af1c7020
    arb_data=arb_data_struct,
    flashloan_token_address=flash_tkn,
    flashloan_amount=flash_amt,
    verbose=False,
    result=XS_SIGNED,
)
assert signed_transaction


# -

help(h)<|MERGE_RESOLUTION|>--- conflicted
+++ resolved
@@ -562,14 +562,7 @@
 
 # Cf = Config()
 # h = TxHelpers(ConfigObj=Cf)
-<<<<<<< HEAD
-# pool = h.ConfigObj.db.get_pool(
-#     exchange_name=h.ConfigObj.BANCOR_V3_NAME,
-#     tkn1_address=h.ConfigObj.ETH_ADDRESS,
-# )
-=======
 # pool = h.db.get_pool(exchange_name=h.BANCOR_V3_NAME, tkn1_address=h.ETH_ADDRESS)
->>>>>>> af1c7020
 # print(pool.tkn0_balance, pool.tkn1_balance)
 
 
@@ -681,15 +674,10 @@
     > h.w3.eth.getBlock("latest")["timestamp"] + C.DEFAULT_BLOCKTIME_DEVIATION - 1
 )
 
-<<<<<<< HEAD
 XS_WETH = "weth"
 XS_TRANSACTION = "transaction_built"
 XS_SIGNED = "transaction_signed"
 
-def submit_flashloan_arb_tx(
-    h,
-    arb_data: list[dict[str, any]],
-=======
 def _print_verbose(
     self, flashloan_amount: int or float, flashloan_token_address: str
 ):
@@ -721,21 +709,11 @@
 def submit_flashloan_arb_tx(
     self,
     arb_data: List[Dict[str, Any]],
->>>>>>> af1c7020
     flashloan_token_address: str,
     flashloan_amount: int or float,
     verbose: bool = True,
     result=None,
 ) -> str:
-<<<<<<< HEAD
-    if not isinstance(flashloan_amount, int):
-        flashloan_amount = int(flashloan_amount)
-
-    if flashloan_token_address == h.ConfigObj.WETH_ADDRESS:
-        flashloan_token_address = h.ConfigObj.ETH_ADDRESS
-
-    if result == XS_WETH:
-=======
     """Submit a flashloan arbitrage transaction.
 
     Parameters
@@ -763,7 +741,6 @@
         flashloan_token_address = self.ConfigObj.ETH_ADDRESS
 
     if result == self.XS_WETH:
->>>>>>> af1c7020
         return flashloan_token_address
 
     assert (
@@ -771,36 +748,6 @@
     ), "The flashloan token address must be different from the first targetToken address in the arb data."
 
     if verbose:
-<<<<<<< HEAD
-        h._print_verbose(flashloan_amount, flashloan_token_address)
-    # Set the gas price (gwei)
-    gas_price = int(h.base_gas_price * h.gas_price_multiplier)
-
-    # Prepare the transaction
-    transaction = h.arb_contract.functions.flashloanAndArb(
-        arb_data, flashloan_token_address, flashloan_amount
-    ).buildTransaction(
-        {
-            "gas": h.gas_limit,
-            "gasPrice": gas_price,
-            "nonce": h.nonce,
-        }
-    )
-    if result == XS_TRANSACTION:
-        return transaction
-
-    # Sign the transaction
-    signed_txn = h.ConfigObj.w3.eth.account.signTransaction(
-        transaction, h.ConfigObj.ETH_PRIVATE_KEY_BE_CAREFUL
-    )
-    if result == XS_SIGNED:
-        return signed_txn
-    # Send the transaction
-    tx_hash = h.ConfigObj.w3.eth.sendRawTransaction(signed_txn.rawTransaction)
-    return tx_hash.hex()
-
-flash_tkn_normal = submit_flashloan_arb_tx(h,
-=======
         self._print_verbose(flashloan_amount, flashloan_token_address)
     # Set the gas price (gwei)
     gas_price = int(self.base_gas_price * self.gas_price_multiplier)
@@ -831,19 +778,14 @@
     )
     return tx_hash.hex()
 
-flash_tkn_normal = submit_flashloan_arb_tx(h, 
->>>>>>> af1c7020
+flash_tkn_normal = submit_flashloan_arb_tx(h,
     arb_data=arb_data_struct,
     flashloan_token_address=flash_tkn,
     flashloan_amount=flash_amt,
     verbose=False,
     result=XS_WETH,
 )
-<<<<<<< HEAD
 flash_tkn_weth = submit_flashloan_arb_tx(h,
-=======
-flash_tkn_weth = submit_flashloan_arb_tx(h, 
->>>>>>> af1c7020
     arb_data=arb_data_struct_weth_test,
     flashloan_token_address=flash_tkn_weth_test,
     flashloan_amount=flash_amt_weth_test,
@@ -854,11 +796,7 @@
 assert flash_tkn_normal == flash_tkn
 assert flash_tkn_weth == C.ETH_ADDRESS
 
-<<<<<<< HEAD
 transaction = submit_flashloan_arb_tx(h,
-=======
-transaction = submit_flashloan_arb_tx(h, 
->>>>>>> af1c7020
     arb_data=arb_data_struct,
     flashloan_token_address=flash_tkn,
     flashloan_amount=flash_amt,
@@ -874,11 +812,7 @@
 assert transaction["to"] == C.FASTLANE_CONTRACT_ADDRESS
 assert transaction["data"] is not None
 
-<<<<<<< HEAD
 signed_transaction = submit_flashloan_arb_tx(h,
-=======
-signed_transaction = submit_flashloan_arb_tx(h, 
->>>>>>> af1c7020
     arb_data=arb_data_struct,
     flashloan_token_address=flash_tkn,
     flashloan_amount=flash_amt,
