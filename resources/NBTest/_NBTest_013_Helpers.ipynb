--- conflicted
+++ resolved
@@ -2,23 +2,10 @@
  "cells": [
   {
    "cell_type": "code",
-   "execution_count": 0,
-   "metadata": {
-    "ExecuteTime": {
-<<<<<<< HEAD
-     "end_time": "2023-05-04T12:23:42.234071300Z",
-     "start_time": "2023-05-04T12:23:40.516870400Z"
-    },
-    "application/vnd.databricks.v1+cell": {
-     "cellMetadata": {},
-     "inputWidgets": {},
-     "nuid": "20e1b3f9-f8b0-4958-830c-b55f0e43605f",
-     "showTitle": false,
-     "title": ""
-    }
-   },
-   "outputs": [],
-=======
+   "execution_count": 1,
+   "id": "8f04c50a-67fe-4f09-822d-6ed6e3ac43e4",
+   "metadata": {
+    "ExecuteTime": {
      "end_time": "2023-05-04T20:07:15.897381700Z",
      "start_time": "2023-05-04T20:07:13.854833500Z"
     }
@@ -55,7 +42,6 @@
      ]
     }
    ],
->>>>>>> ab84789e
    "source": [
     "from fastlane_bot import Config, Bot\n",
     "#from fastlane_bot.tools.cpc import ConstantProductCurve as CPC, CPCContainer\n",
@@ -76,38 +62,18 @@
   },
   {
    "cell_type": "markdown",
-   "metadata": {
-    "application/vnd.databricks.v1+cell": {
-     "cellMetadata": {},
-     "inputWidgets": {},
-     "nuid": "219bab93-6afe-42af-b81a-85fd39fbdd02",
-     "showTitle": false,
-     "title": ""
-    }
-   },
+   "id": "b3f59f14-b91b-4dba-94b0-3d513aaf41c7",
+   "metadata": {},
    "source": [
     "# Helpers [NBTest013]"
    ]
   },
   {
    "cell_type": "code",
-   "execution_count": 0,
-   "metadata": {
-    "ExecuteTime": {
-<<<<<<< HEAD
-     "end_time": "2023-05-04T12:23:45.903886500Z",
-     "start_time": "2023-05-04T12:23:42.237071400Z"
-    },
-    "application/vnd.databricks.v1+cell": {
-     "cellMetadata": {},
-     "inputWidgets": {},
-     "nuid": "f3f75304-0936-4a1b-a713-a878e8bfa85f",
-     "showTitle": false,
-     "title": ""
-    }
-   },
-   "outputs": [],
-=======
+   "execution_count": 2,
+   "id": "638f2c75-7d3d-4cc1-a24b-cf891539da4f",
+   "metadata": {
+    "ExecuteTime": {
      "end_time": "2023-05-04T20:07:19.212449200Z",
      "start_time": "2023-05-04T20:07:15.899381900Z"
     }
@@ -121,7 +87,6 @@
      ]
     }
    ],
->>>>>>> ab84789e
    "source": [
     "# C = Config()\n",
     "C = Config.new(config=Config.CONFIG_UNITTEST)\n",
@@ -164,30 +129,16 @@
   },
   {
    "cell_type": "markdown",
-   "metadata": {
-    "application/vnd.databricks.v1+cell": {
-     "cellMetadata": {},
-     "inputWidgets": {},
-     "nuid": "bf7c4ff3-05df-4f3f-bdb4-71fafc2bb75f",
-     "showTitle": false,
-     "title": ""
-    }
-   },
+   "id": "7fbae44a",
+   "metadata": {},
    "source": [
     "## TradeInstruction"
    ]
   },
   {
    "cell_type": "markdown",
-   "metadata": {
-    "application/vnd.databricks.v1+cell": {
-     "cellMetadata": {},
-     "inputWidgets": {},
-     "nuid": "7210b213-1f53-4a50-888a-dc1145cfc594",
-     "showTitle": false,
-     "title": ""
-    }
-   },
+   "id": "bc125a87",
+   "metadata": {},
    "source": [
     "## TxReceiptHandler\n",
     "\n",
@@ -196,23 +147,12 @@
   },
   {
    "cell_type": "code",
-   "execution_count": 0,
-   "metadata": {
-    "ExecuteTime": {
-<<<<<<< HEAD
-     "end_time": "2023-05-04T12:23:45.917886500Z",
-     "start_time": "2023-05-04T12:23:45.902886600Z"
-    },
-    "application/vnd.databricks.v1+cell": {
-     "cellMetadata": {},
-     "inputWidgets": {},
-     "nuid": "f96c3090-18f6-4657-b55f-719b308fd184",
-     "showTitle": false,
-     "title": ""
-=======
+   "execution_count": 3,
+   "id": "6bedc229-917b-4ec1-bb01-ce32d2fb229a",
+   "metadata": {
+    "ExecuteTime": {
      "end_time": "2023-05-04T20:07:19.227790800Z",
      "start_time": "2023-05-04T20:07:19.212449200Z"
->>>>>>> ab84789e
     }
    },
    "outputs": [],
@@ -224,23 +164,12 @@
   },
   {
    "cell_type": "code",
-   "execution_count": 0,
-   "metadata": {
-    "ExecuteTime": {
-<<<<<<< HEAD
-     "end_time": "2023-05-04T12:23:45.934886700Z",
-     "start_time": "2023-05-04T12:23:45.917886500Z"
-    },
-    "application/vnd.databricks.v1+cell": {
-     "cellMetadata": {},
-     "inputWidgets": {},
-     "nuid": "ee4719cc-3d32-4ed6-9358-a35e5f3cab40",
-     "showTitle": false,
-     "title": ""
-=======
+   "execution_count": 4,
+   "id": "b72eccf8-4069-423a-acb2-f615f59d00c5",
+   "metadata": {
+    "ExecuteTime": {
      "end_time": "2023-05-04T20:07:19.253792800Z",
      "start_time": "2023-05-04T20:07:19.228790800Z"
->>>>>>> ab84789e
     }
    },
    "outputs": [],
@@ -250,23 +179,12 @@
   },
   {
    "cell_type": "code",
-   "execution_count": 0,
-   "metadata": {
-    "ExecuteTime": {
-<<<<<<< HEAD
-     "end_time": "2023-05-04T12:23:45.952888300Z",
-     "start_time": "2023-05-04T12:23:45.934886700Z"
-    },
-    "application/vnd.databricks.v1+cell": {
-     "cellMetadata": {},
-     "inputWidgets": {},
-     "nuid": "3a447d62-52b7-49e4-8b3e-b6460ec90f29",
-     "showTitle": false,
-     "title": ""
-=======
+   "execution_count": 5,
+   "id": "ffb67274-e418-4682-8c65-b22b09288e6c",
+   "metadata": {
+    "ExecuteTime": {
      "end_time": "2023-05-04T20:07:19.258792900Z",
      "start_time": "2023-05-04T20:07:19.243791Z"
->>>>>>> ab84789e
     }
    },
    "outputs": [],
@@ -276,38 +194,20 @@
   },
   {
    "cell_type": "markdown",
-   "metadata": {
-    "application/vnd.databricks.v1+cell": {
-     "cellMetadata": {},
-     "inputWidgets": {},
-     "nuid": "3a6f2ca7-a872-4a7d-a85c-4476c79e1703",
-     "showTitle": false,
-     "title": ""
-    }
-   },
+   "id": "c8bab5e2",
+   "metadata": {},
    "source": [
     "## TxSubmitHandler"
    ]
   },
   {
    "cell_type": "code",
-   "execution_count": 0,
-   "metadata": {
-    "ExecuteTime": {
-<<<<<<< HEAD
-     "end_time": "2023-05-04T12:23:45.973392Z",
-     "start_time": "2023-05-04T12:23:45.948888400Z"
-    },
-    "application/vnd.databricks.v1+cell": {
-     "cellMetadata": {},
-     "inputWidgets": {},
-     "nuid": "0b981fdc-5a55-4f6f-982e-8bcec94ca8c1",
-     "showTitle": false,
-     "title": ""
-=======
+   "execution_count": 6,
+   "id": "3c79121e-538c-476a-855c-73ad02fb3714",
+   "metadata": {
+    "ExecuteTime": {
      "end_time": "2023-05-04T20:07:19.274296100Z",
      "start_time": "2023-05-04T20:07:19.258792900Z"
->>>>>>> ab84789e
     }
    },
    "outputs": [],
@@ -319,64 +219,124 @@
   },
   {
    "cell_type": "code",
-   "execution_count": 0,
-   "metadata": {
-    "ExecuteTime": {
-<<<<<<< HEAD
-     "end_time": "2023-05-04T12:23:45.983392300Z",
-     "start_time": "2023-05-04T12:23:45.964392100Z"
-    },
-    "application/vnd.databricks.v1+cell": {
-     "cellMetadata": {},
-     "inputWidgets": {},
-     "nuid": "1f31ded4-85a3-4204-b99d-9813ba92234b",
-     "showTitle": false,
-     "title": ""
-=======
+   "execution_count": 7,
+   "id": "e4cd0caa-4c05-4061-ac7a-fa22bf86e49f",
+   "metadata": {
+    "ExecuteTime": {
      "end_time": "2023-05-04T20:07:19.297296200Z",
      "start_time": "2023-05-04T20:07:19.275296Z"
->>>>>>> ab84789e
     }
    },
-   "outputs": [],
+   "outputs": [
+    {
+     "name": "stdout",
+     "output_type": "stream",
+     "text": [
+      "Help on TxSubmitHandler in module fastlane_bot.helpers.submithandler object:\n",
+      "\n",
+      "class TxSubmitHandler(TxSubmitHandlerBase)\n",
+      " |  TxSubmitHandler(ConfigObj: fastlane_bot.config.config.Config, route_struct: List[fastlane_bot.helpers.routehandler.RouteStruct] = None, src_address: str = None, src_amount: int = None) -> None\n",
+      " |  \n",
+      " |  A class that handles the submission of transactions to the blockchain.\n",
+      " |  \n",
+      " |  Attributes\n",
+      " |  ----------\n",
+      " |  route_struct: List[str]\n",
+      " |      The route structure for a transaction. As required by the `BancorArbitrage` contract.\n",
+      " |  src_amount: int\n",
+      " |      The source amount for a transaction. (in wei)\n",
+      " |  src_address: str\n",
+      " |      The source address for a transaction. (checksummed)\n",
+      " |  \n",
+      " |  Methods\n",
+      " |  -------\n",
+      " |  _get_deadline(self) -> int:\n",
+      " |      Gets the deadline for a transaction.\n",
+      " |  _get_transaction(self, tx_details: TxParams) -> TxParams:\n",
+      " |      Gets the transaction details for a given transaction.\n",
+      " |  _get_transaction_receipt(self, tx_hash: str, timeout: int = DEFAULT_TIMEOUT) -> TransactionReceipt:\n",
+      " |      Gets the transaction receipt for a given transaction.\n",
+      " |  _get_transaction_receipt_with_timeout(self, tx_hash: str, timeout: int = DEFAULT_TIMEOUT) -> TransactionReceipt:\n",
+      " |      Gets the transaction receipt for a given transaction with a timeout.\n",
+      " |  \n",
+      " |  Method resolution order:\n",
+      " |      TxSubmitHandler\n",
+      " |      TxSubmitHandlerBase\n",
+      " |      builtins.object\n",
+      " |  \n",
+      " |  Methods defined here:\n",
+      " |  \n",
+      " |  __eq__(self, other)\n",
+      " |      Return self==value.\n",
+      " |  \n",
+      " |  __init__(self, ConfigObj: fastlane_bot.config.config.Config, route_struct: List[fastlane_bot.helpers.routehandler.RouteStruct] = None, src_address: str = None, src_amount: int = None) -> None\n",
+      " |      Initialize self.  See help(type(self)) for accurate signature.\n",
+      " |  \n",
+      " |  __post_init__(self)\n",
+      " |  \n",
+      " |  __repr__(self)\n",
+      " |      Return repr(self).\n",
+      " |  \n",
+      " |  ----------------------------------------------------------------------\n",
+      " |  Readonly properties defined here:\n",
+      " |  \n",
+      " |  headers\n",
+      " |  \n",
+      " |  ----------------------------------------------------------------------\n",
+      " |  Data and other attributes defined here:\n",
+      " |  \n",
+      " |  __DATE__ = '01/May/2023'\n",
+      " |  \n",
+      " |  __VERSION__ = '1.0'\n",
+      " |  \n",
+      " |  __annotations__ = {'ConfigObj': <class 'fastlane_bot.config.config.Con...\n",
+      " |  \n",
+      " |  __dataclass_fields__ = {'ConfigObj': Field(name='ConfigObj',type=<clas...\n",
+      " |  \n",
+      " |  __dataclass_params__ = _DataclassParams(init=True,repr=True,eq=True,or...\n",
+      " |  \n",
+      " |  __hash__ = None\n",
+      " |  \n",
+      " |  __match_args__ = ('ConfigObj', 'route_struct', 'src_address', 'src_amo...\n",
+      " |  \n",
+      " |  route_struct = None\n",
+      " |  \n",
+      " |  src_address = None\n",
+      " |  \n",
+      " |  src_amount = None\n",
+      " |  \n",
+      " |  ----------------------------------------------------------------------\n",
+      " |  Data descriptors inherited from TxSubmitHandlerBase:\n",
+      " |  \n",
+      " |  __dict__\n",
+      " |      dictionary for instance variables (if defined)\n",
+      " |  \n",
+      " |  __weakref__\n",
+      " |      list of weak references to the object (if defined)\n",
+      "\n"
+     ]
+    }
+   ],
    "source": [
     "help(h)"
    ]
   },
   {
    "cell_type": "markdown",
-   "metadata": {
-    "application/vnd.databricks.v1+cell": {
-     "cellMetadata": {},
-     "inputWidgets": {},
-     "nuid": "765a9b08-9c72-4f67-93a6-7ace81d55c89",
-     "showTitle": false,
-     "title": ""
-    }
-   },
+   "id": "a8bc5416",
+   "metadata": {},
    "source": [
     "## TradeInstruction"
    ]
   },
   {
    "cell_type": "code",
-   "execution_count": 0,
-   "metadata": {
-    "ExecuteTime": {
-<<<<<<< HEAD
-     "end_time": "2023-05-04T12:23:46.023391700Z",
-     "start_time": "2023-05-04T12:23:45.980392200Z"
-    },
-    "application/vnd.databricks.v1+cell": {
-     "cellMetadata": {},
-     "inputWidgets": {},
-     "nuid": "b497f994-f72a-41f9-8133-6116c6696ef6",
-     "showTitle": false,
-     "title": ""
-=======
+   "execution_count": 8,
+   "id": "cbf43706-de84-4219-9799-eb657579a08c",
+   "metadata": {
+    "ExecuteTime": {
      "end_time": "2023-05-04T20:07:19.305296100Z",
      "start_time": "2023-05-04T20:07:19.289296Z"
->>>>>>> ab84789e
     }
    },
    "outputs": [],
@@ -411,23 +371,12 @@
   },
   {
    "cell_type": "code",
-   "execution_count": 0,
-   "metadata": {
-    "ExecuteTime": {
-<<<<<<< HEAD
-     "end_time": "2023-05-04T12:23:46.033391600Z",
-     "start_time": "2023-05-04T12:23:45.995391900Z"
-    },
-    "application/vnd.databricks.v1+cell": {
-     "cellMetadata": {},
-     "inputWidgets": {},
-     "nuid": "1453a303-5e87-481a-9cb2-23cc6226e562",
-     "showTitle": false,
-     "title": ""
-=======
+   "execution_count": 9,
+   "id": "46c93a96-5419-41f6-af70-f88a7deb8808",
+   "metadata": {
+    "ExecuteTime": {
      "end_time": "2023-05-04T20:07:19.343295900Z",
      "start_time": "2023-05-04T20:07:19.306296100Z"
->>>>>>> ab84789e
     }
    },
    "outputs": [],
@@ -437,61 +386,46 @@
   },
   {
    "cell_type": "markdown",
-   "metadata": {
-    "application/vnd.databricks.v1+cell": {
-     "cellMetadata": {},
-     "inputWidgets": {},
-     "nuid": "a488da62-4223-4c6e-a1f9-246461a21ea5",
-     "showTitle": false,
-     "title": ""
-    }
-   },
+   "id": "742a7d18",
+   "metadata": {},
    "source": [
     "## TxRouteHandler"
    ]
   },
   {
    "cell_type": "markdown",
-   "metadata": {
-    "application/vnd.databricks.v1+cell": {
-     "cellMetadata": {},
-     "inputWidgets": {},
-     "nuid": "aaa1aca8-7a8a-4139-8446-9f44f8e4c705",
-     "showTitle": false,
-     "title": ""
-    },
-    "collapsed": false
-   },
    "source": [
     "### initialization"
-   ]
-  },
-  {
-   "cell_type": "code",
-   "execution_count": 0,
-   "metadata": {
-    "ExecuteTime": {
-<<<<<<< HEAD
-     "end_time": "2023-05-04T12:23:46.033391600Z",
-     "start_time": "2023-05-04T12:23:46.023391700Z"
-    },
-    "application/vnd.databricks.v1+cell": {
-     "cellMetadata": {},
-     "inputWidgets": {},
-     "nuid": "52573437-3861-4369-98b6-4539e40e290c",
-     "showTitle": false,
-     "title": ""
-    },
+   ],
+   "metadata": {
+    "collapsed": false
+   }
+  },
+  {
+   "cell_type": "code",
+   "execution_count": 10,
+   "id": "fc3b6c43",
+   "metadata": {
     "collapsed": false,
     "jupyter": {
      "outputs_hidden": false
-=======
+    },
+    "ExecuteTime": {
      "end_time": "2023-05-04T20:07:19.357298500Z",
      "start_time": "2023-05-04T20:07:19.322295800Z"
->>>>>>> ab84789e
     }
    },
-   "outputs": [],
+   "outputs": [
+    {
+     "name": "stdout",
+     "output_type": "stream",
+     "text": [
+      "Pool(id='170', cid='9868188640707215440437863615521278132401', last_updated='2023-04-26 14:15:33.986717', last_updated_block='17127594', descr='uniswap_v2 USDC-eB48/WETH-6Cc2 0.003', pair_name='USDC-eB48/WETH-6Cc2', exchange_name='uniswap_v2', fee='0.003', tkn0_balance='36261493395747', tkn1_balance='18592465452538740235568', z_0='nan', y_0='nan', A_0='nan', B_0='nan', z_1='nan', y_1='nan', A_1='nan', B_1='nan', sqrt_price_q96='0', tick='nan', tick_spacing='nan', liquidity='nan', address='0xb4e16d0168e52d35cacd2c6185b44281ec28c9dc', anchor='nan', fee_float='0.003')\n",
+      "Pool(id='270', cid='10548753374549092367364612830384814555378', last_updated='2023-04-26 14:16:30.692924', last_updated_block='17127583', descr='uniswap_v3 USDC-eB48/WETH-6Cc2 100', pair_name='USDC-eB48/WETH-6Cc2', exchange_name='uniswap_v3', fee='100.0', tkn0_balance='nan', tkn1_balance='nan', z_0='nan', y_0='nan', A_0='nan', B_0='nan', z_1='nan', y_1='nan', A_1='nan', B_1='nan', sqrt_price_q96='1811587141327609493695613156814269', tick='200757', tick_spacing='nan', liquidity='9506444465270431', address='0xE0554a476A092703abdB3Ef35c80e0D76d32939F', anchor='nan', fee_float='0.0001')\n",
+      "Pool(id='4', cid='1361129467683753853853498429727072845828', last_updated='2023-04-26 14:17:53.926406', last_updated_block='17130945', descr='carbon_v1 USDC-eB48/DAI-1d0F None', pair_name='USDC-eB48/DAI-1d0F', exchange_name='carbon_v1', fee='0', tkn0_balance='nan', tkn1_balance='nan', z_0='20000000', y_0='20000000', A_0='0', B_0='281334344', z_1='30000000000000000000', y_1='30000000000000000000', A_1='0', B_1='5897800738913900', sqrt_price_q96='0', tick='nan', tick_spacing='nan', liquidity='nan', address='0xC537e898CD774e2dCBa3B14Ea6f34C93d5eA45e1', anchor='nan', fee_float='0.0')\n"
+     ]
+    }
+   ],
    "source": [
     "eth = \"ETH-EEeE\"\n",
     "weth = 'WETH-6Cc2'\n",
@@ -520,560 +454,285 @@
   },
   {
    "cell_type": "markdown",
-   "metadata": {
-    "application/vnd.databricks.v1+cell": {
-     "cellMetadata": {},
-     "inputWidgets": {},
-     "nuid": "440f57af-adca-421f-9fad-542c51fea9ca",
-     "showTitle": false,
-     "title": ""
-    },
-    "collapsed": false
-   },
    "source": [
     "### custom_data_encoder"
-   ]
-  },
-  {
-   "cell_type": "code",
-   "execution_count": 0,
-   "metadata": {
-    "ExecuteTime": {
-<<<<<<< HEAD
-     "end_time": "2023-05-04T12:23:46.042393Z",
-     "start_time": "2023-05-04T12:23:46.027391800Z"
-    },
-    "application/vnd.databricks.v1+cell": {
-     "cellMetadata": {},
-     "inputWidgets": {},
-     "nuid": "9f9c8127-2e78-4b72-92e1-a255ee1a913b",
-     "showTitle": false,
-     "title": ""
-    },
-    "collapsed": false
-   },
-   "outputs": [],
-   "source": []
-=======
+   ],
+   "metadata": {
+    "collapsed": false
+   }
+  },
+  {
+   "cell_type": "code",
+   "execution_count": 10,
+   "outputs": [],
+   "source": [],
+   "metadata": {
+    "collapsed": false,
+    "ExecuteTime": {
      "end_time": "2023-05-04T20:07:19.357298500Z",
      "start_time": "2023-05-04T20:07:19.343295900Z"
     }
    }
->>>>>>> ab84789e
-  },
-  {
-   "cell_type": "markdown",
-   "metadata": {
-    "application/vnd.databricks.v1+cell": {
-     "cellMetadata": {},
-     "inputWidgets": {},
-     "nuid": "78076eb4-d85f-4d86-ab2f-a6d665649127",
-     "showTitle": false,
-     "title": ""
-    },
-    "collapsed": false
-   },
+  },
+  {
+   "cell_type": "markdown",
    "source": [
     "### _abi_encode_data"
-   ]
-  },
-  {
-   "cell_type": "code",
-   "execution_count": 0,
-   "metadata": {
-    "ExecuteTime": {
-<<<<<<< HEAD
-     "end_time": "2023-05-04T12:23:46.077896900Z",
-     "start_time": "2023-05-04T12:23:46.043393100Z"
-    },
-    "application/vnd.databricks.v1+cell": {
-     "cellMetadata": {},
-     "inputWidgets": {},
-     "nuid": "dcdae431-cdf8-485f-a00c-6a5ed8b7832f",
-     "showTitle": false,
-     "title": ""
-    },
-    "collapsed": false
-   },
-   "outputs": [],
-   "source": []
-=======
+   ],
+   "metadata": {
+    "collapsed": false
+   }
+  },
+  {
+   "cell_type": "code",
+   "execution_count": 10,
+   "outputs": [],
+   "source": [],
+   "metadata": {
+    "collapsed": false,
+    "ExecuteTime": {
      "end_time": "2023-05-04T20:07:19.394800700Z",
      "start_time": "2023-05-04T20:07:19.352297500Z"
     }
    }
->>>>>>> ab84789e
-  },
-  {
-   "cell_type": "markdown",
-   "metadata": {
-    "application/vnd.databricks.v1+cell": {
-     "cellMetadata": {},
-     "inputWidgets": {},
-     "nuid": "a80633f1-a84a-4f7d-9236-3b580cc4a7a5",
-     "showTitle": false,
-     "title": ""
-    },
-    "collapsed": false
-   },
+  },
+  {
+   "cell_type": "markdown",
    "source": [
     "### to_route_struct"
-   ]
-  },
-  {
-   "cell_type": "code",
-   "execution_count": 0,
-   "metadata": {
-    "ExecuteTime": {
-<<<<<<< HEAD
-     "end_time": "2023-05-04T12:23:46.077896900Z",
-     "start_time": "2023-05-04T12:23:46.063897600Z"
-    },
-    "application/vnd.databricks.v1+cell": {
-     "cellMetadata": {},
-     "inputWidgets": {},
-     "nuid": "5c1457b5-8d7a-47cb-87ab-0dab83b670fa",
-     "showTitle": false,
-     "title": ""
-    },
-    "collapsed": false
-   },
-   "outputs": [],
-   "source": []
-=======
+   ],
+   "metadata": {
+    "collapsed": false
+   }
+  },
+  {
+   "cell_type": "code",
+   "execution_count": 10,
+   "outputs": [],
+   "source": [],
+   "metadata": {
+    "collapsed": false,
+    "ExecuteTime": {
      "end_time": "2023-05-04T20:07:19.394800700Z",
      "start_time": "2023-05-04T20:07:19.368800900Z"
     }
    }
->>>>>>> ab84789e
-  },
-  {
-   "cell_type": "markdown",
-   "metadata": {
-    "application/vnd.databricks.v1+cell": {
-     "cellMetadata": {},
-     "inputWidgets": {},
-     "nuid": "3eefd246-05af-4587-a110-46c4e12d57ee",
-     "showTitle": false,
-     "title": ""
-    },
-    "collapsed": false
-   },
+  },
+  {
+   "cell_type": "markdown",
    "source": [
     "### get_route_structs"
-   ]
-  },
-  {
-   "cell_type": "code",
-   "execution_count": 0,
-   "metadata": {
-    "ExecuteTime": {
-<<<<<<< HEAD
-     "end_time": "2023-05-04T12:23:46.107896900Z",
-     "start_time": "2023-05-04T12:23:46.075897300Z"
-    },
-    "application/vnd.databricks.v1+cell": {
-     "cellMetadata": {},
-     "inputWidgets": {},
-     "nuid": "fb801636-ab31-453e-931b-314a46e5e917",
-     "showTitle": false,
-     "title": ""
-    },
-    "collapsed": false
-   },
-   "outputs": [],
-   "source": []
-=======
+   ],
+   "metadata": {
+    "collapsed": false
+   }
+  },
+  {
+   "cell_type": "code",
+   "execution_count": 10,
+   "outputs": [],
+   "source": [],
+   "metadata": {
+    "collapsed": false,
+    "ExecuteTime": {
      "end_time": "2023-05-04T20:07:19.404800800Z",
      "start_time": "2023-05-04T20:07:19.384801Z"
     }
    }
->>>>>>> ab84789e
-  },
-  {
-   "cell_type": "markdown",
-   "metadata": {
-    "application/vnd.databricks.v1+cell": {
-     "cellMetadata": {},
-     "inputWidgets": {},
-     "nuid": "65c5db72-aa23-418c-ac57-265857e4fb24",
-     "showTitle": false,
-     "title": ""
-    },
-    "collapsed": false
-   },
+  },
+  {
+   "cell_type": "markdown",
    "source": [
     "### get_arb_contract_args"
-   ]
-  },
-  {
-   "cell_type": "code",
-   "execution_count": 0,
-   "metadata": {
-    "ExecuteTime": {
-<<<<<<< HEAD
-     "end_time": "2023-05-04T12:23:46.143900100Z",
-     "start_time": "2023-05-04T12:23:46.089898200Z"
-    },
-    "application/vnd.databricks.v1+cell": {
-     "cellMetadata": {},
-     "inputWidgets": {},
-     "nuid": "ffa0c804-0d8e-426e-93c6-a3b4e28b59eb",
-     "showTitle": false,
-     "title": ""
-    },
-    "collapsed": false
-   },
-   "outputs": [],
-   "source": []
-=======
+   ],
+   "metadata": {
+    "collapsed": false
+   }
+  },
+  {
+   "cell_type": "code",
+   "execution_count": 10,
+   "outputs": [],
+   "source": [],
+   "metadata": {
+    "collapsed": false,
+    "ExecuteTime": {
      "end_time": "2023-05-04T20:07:19.425800500Z",
      "start_time": "2023-05-04T20:07:19.398801100Z"
     }
    }
->>>>>>> ab84789e
-  },
-  {
-   "cell_type": "markdown",
-   "metadata": {
-    "application/vnd.databricks.v1+cell": {
-     "cellMetadata": {},
-     "inputWidgets": {},
-     "nuid": "65f69d03-cdd4-4549-a513-7f28f230bb74",
-     "showTitle": false,
-     "title": ""
-    },
-    "collapsed": false
-   },
+  },
+  {
+   "cell_type": "markdown",
    "source": [
     "### _get_trade_dicts_from_objects"
-   ]
-  },
-  {
-   "cell_type": "code",
-   "execution_count": 0,
-   "metadata": {
-    "ExecuteTime": {
-<<<<<<< HEAD
-     "end_time": "2023-05-04T12:23:46.143900100Z",
-     "start_time": "2023-05-04T12:23:46.107896900Z"
-    },
-    "application/vnd.databricks.v1+cell": {
-     "cellMetadata": {},
-     "inputWidgets": {},
-     "nuid": "f1e6dbe0-0127-4f20-8d7b-2fd0cb157a11",
-     "showTitle": false,
-     "title": ""
-    },
-    "collapsed": false
-   },
-   "outputs": [],
-   "source": []
-=======
+   ],
+   "metadata": {
+    "collapsed": false
+   }
+  },
+  {
+   "cell_type": "code",
+   "execution_count": 10,
+   "outputs": [],
+   "source": [],
+   "metadata": {
+    "collapsed": false,
+    "ExecuteTime": {
      "end_time": "2023-05-04T20:07:19.467326700Z",
      "start_time": "2023-05-04T20:07:19.413801200Z"
     }
    }
->>>>>>> ab84789e
-  },
-  {
-   "cell_type": "markdown",
-   "metadata": {
-    "application/vnd.databricks.v1+cell": {
-     "cellMetadata": {},
-     "inputWidgets": {},
-     "nuid": "ba8399f9-d630-4c4a-af6b-a8f3b227c77f",
-     "showTitle": false,
-     "title": ""
-    },
-    "collapsed": false
-   },
+  },
+  {
+   "cell_type": "markdown",
    "source": [
     "### _slice_dataframe"
-   ]
-  },
-  {
-   "cell_type": "code",
-   "execution_count": 0,
-   "metadata": {
-    "ExecuteTime": {
-<<<<<<< HEAD
-     "end_time": "2023-05-04T12:23:46.143900100Z",
-     "start_time": "2023-05-04T12:23:46.121897200Z"
-    },
-    "application/vnd.databricks.v1+cell": {
-     "cellMetadata": {},
-     "inputWidgets": {},
-     "nuid": "6f5e035d-8737-41df-9631-c3c1f3221eab",
-     "showTitle": false,
-     "title": ""
-    },
-    "collapsed": false
-   },
-   "outputs": [],
-   "source": []
-=======
+   ],
+   "metadata": {
+    "collapsed": false
+   }
+  },
+  {
+   "cell_type": "code",
+   "execution_count": 10,
+   "outputs": [],
+   "source": [],
+   "metadata": {
+    "collapsed": false,
+    "ExecuteTime": {
      "end_time": "2023-05-04T20:07:19.470326400Z",
      "start_time": "2023-05-04T20:07:19.429800900Z"
     }
    }
->>>>>>> ab84789e
-  },
-  {
-   "cell_type": "markdown",
-   "metadata": {
-    "application/vnd.databricks.v1+cell": {
-     "cellMetadata": {},
-     "inputWidgets": {},
-     "nuid": "1e7f31b3-7366-4eb5-abf7-59b980c8110f",
-     "showTitle": false,
-     "title": ""
-    },
-    "collapsed": false
-   },
+  },
+  {
+   "cell_type": "markdown",
    "source": [
     "### _aggregate_carbon_trades"
-   ]
-  },
-  {
-   "cell_type": "code",
-   "execution_count": 0,
-   "metadata": {
-    "ExecuteTime": {
-<<<<<<< HEAD
-     "end_time": "2023-05-04T12:23:46.151900400Z",
-     "start_time": "2023-05-04T12:23:46.137897600Z"
-    },
-    "application/vnd.databricks.v1+cell": {
-     "cellMetadata": {},
-     "inputWidgets": {},
-     "nuid": "0a566bc2-a67c-433f-bf42-f4e2dd45c25f",
-     "showTitle": false,
-     "title": ""
-    },
-    "collapsed": false
-   },
-   "outputs": [],
-   "source": []
-=======
+   ],
+   "metadata": {
+    "collapsed": false
+   }
+  },
+  {
+   "cell_type": "code",
+   "execution_count": 10,
+   "outputs": [],
+   "source": [],
+   "metadata": {
+    "collapsed": false,
+    "ExecuteTime": {
      "end_time": "2023-05-04T20:07:19.470326400Z",
      "start_time": "2023-05-04T20:07:19.443800700Z"
     }
    }
->>>>>>> ab84789e
-  },
-  {
-   "cell_type": "markdown",
-   "metadata": {
-    "application/vnd.databricks.v1+cell": {
-     "cellMetadata": {},
-     "inputWidgets": {},
-     "nuid": "697d5e3d-cea3-47f3-be0e-e643c271c7f5",
-     "showTitle": false,
-     "title": ""
-    },
-    "collapsed": false
-   },
+  },
+  {
+   "cell_type": "markdown",
    "source": [
     "### _find_tradematches"
-   ]
-  },
-  {
-   "cell_type": "code",
-   "execution_count": 0,
-   "metadata": {
-    "ExecuteTime": {
-<<<<<<< HEAD
-     "end_time": "2023-05-04T12:23:46.192950800Z",
-     "start_time": "2023-05-04T12:23:46.151900400Z"
-    },
-    "application/vnd.databricks.v1+cell": {
-     "cellMetadata": {},
-     "inputWidgets": {},
-     "nuid": "fdc60554-cfe6-4b72-9bec-6674a9fcb4bc",
-     "showTitle": false,
-     "title": ""
-    },
-    "collapsed": false
-   },
-   "outputs": [],
-   "source": []
-=======
+   ],
+   "metadata": {
+    "collapsed": false
+   }
+  },
+  {
+   "cell_type": "code",
+   "execution_count": 10,
+   "outputs": [],
+   "source": [],
+   "metadata": {
+    "collapsed": false,
+    "ExecuteTime": {
      "end_time": "2023-05-04T20:07:19.477326400Z",
      "start_time": "2023-05-04T20:07:19.467326700Z"
     }
    }
->>>>>>> ab84789e
-  },
-  {
-   "cell_type": "markdown",
-   "metadata": {
-    "application/vnd.databricks.v1+cell": {
-     "cellMetadata": {},
-     "inputWidgets": {},
-     "nuid": "9272a12a-e203-487f-99a2-c1919e726b46",
-     "showTitle": false,
-     "title": ""
-    },
-    "collapsed": false
-   },
+  },
+  {
+   "cell_type": "markdown",
    "source": [
     "### _determine_trade_route"
-   ]
-  },
-  {
-   "cell_type": "code",
-   "execution_count": 0,
-   "metadata": {
-    "ExecuteTime": {
-<<<<<<< HEAD
-     "end_time": "2023-05-04T12:23:46.192950800Z",
-     "start_time": "2023-05-04T12:23:46.167951Z"
-    },
-    "application/vnd.databricks.v1+cell": {
-     "cellMetadata": {},
-     "inputWidgets": {},
-     "nuid": "ad54187b-0df0-4c4b-a113-b2656acf0174",
-     "showTitle": false,
-     "title": ""
-    },
-    "collapsed": false
-   },
-   "outputs": [],
-   "source": []
-=======
+   ],
+   "metadata": {
+    "collapsed": false
+   }
+  },
+  {
+   "cell_type": "code",
+   "execution_count": 10,
+   "outputs": [],
+   "source": [],
+   "metadata": {
+    "collapsed": false,
+    "ExecuteTime": {
      "end_time": "2023-05-04T20:07:19.517326600Z",
      "start_time": "2023-05-04T20:07:19.475326500Z"
     }
    }
->>>>>>> ab84789e
-  },
-  {
-   "cell_type": "markdown",
-   "metadata": {
-    "application/vnd.databricks.v1+cell": {
-     "cellMetadata": {},
-     "inputWidgets": {},
-     "nuid": "8ef43239-249c-48de-87ca-a8ee8b1b2f90",
-     "showTitle": false,
-     "title": ""
-    },
-    "collapsed": false
-   },
+  },
+  {
+   "cell_type": "markdown",
    "source": [
     "### _extract_route_index"
-   ]
-  },
-  {
-   "cell_type": "code",
-   "execution_count": 0,
-   "metadata": {
-    "ExecuteTime": {
-<<<<<<< HEAD
-     "end_time": "2023-05-04T12:23:46.202950900Z",
-     "start_time": "2023-05-04T12:23:46.183950900Z"
-    },
-    "application/vnd.databricks.v1+cell": {
-     "cellMetadata": {},
-     "inputWidgets": {},
-     "nuid": "edd2ea06-bce6-4261-b42f-6b3e01069ef1",
-     "showTitle": false,
-     "title": ""
-    },
-    "collapsed": false
-   },
-   "outputs": [],
-   "source": []
-=======
+   ],
+   "metadata": {
+    "collapsed": false
+   }
+  },
+  {
+   "cell_type": "code",
+   "execution_count": 10,
+   "outputs": [],
+   "source": [],
+   "metadata": {
+    "collapsed": false,
+    "ExecuteTime": {
      "end_time": "2023-05-04T20:07:19.517326600Z",
      "start_time": "2023-05-04T20:07:19.490326500Z"
     }
    }
->>>>>>> ab84789e
-  },
-  {
-   "cell_type": "markdown",
-   "metadata": {
-    "application/vnd.databricks.v1+cell": {
-     "cellMetadata": {},
-     "inputWidgets": {},
-     "nuid": "d0b2e3f5-8cc8-4bd8-926f-e80f340e9f6f",
-     "showTitle": false,
-     "title": ""
-    },
-    "collapsed": false
-   },
+  },
+  {
+   "cell_type": "markdown",
    "source": [
     "### _find_match_for_tkn"
-   ]
-  },
-  {
-   "cell_type": "code",
-   "execution_count": 0,
-   "metadata": {
-    "ExecuteTime": {
-<<<<<<< HEAD
-     "end_time": "2023-05-04T12:23:46.236950900Z",
-     "start_time": "2023-05-04T12:23:46.200951200Z"
-    },
-    "application/vnd.databricks.v1+cell": {
-     "cellMetadata": {},
-     "inputWidgets": {},
-     "nuid": "f062b1aa-7166-4cc0-a920-ec2ad05b6aa8",
-     "showTitle": false,
-     "title": ""
-    },
-    "collapsed": false
-   },
-   "outputs": [],
-   "source": []
-=======
+   ],
+   "metadata": {
+    "collapsed": false
+   }
+  },
+  {
+   "cell_type": "code",
+   "execution_count": 10,
+   "outputs": [],
+   "source": [],
+   "metadata": {
+    "collapsed": false,
+    "ExecuteTime": {
      "end_time": "2023-05-04T20:07:19.521326500Z",
      "start_time": "2023-05-04T20:07:19.506327100Z"
     }
    }
->>>>>>> ab84789e
-  },
-  {
-   "cell_type": "markdown",
-   "metadata": {
-    "application/vnd.databricks.v1+cell": {
-     "cellMetadata": {},
-     "inputWidgets": {},
-     "nuid": "f72a31cd-5251-45b4-bed3-eef7b4ef57c6",
-     "showTitle": false,
-     "title": ""
-    },
-    "collapsed": false
-   },
+  },
+  {
+   "cell_type": "markdown",
    "source": [
     "### _find_match_for_amount"
-   ]
-  },
-  {
-   "cell_type": "code",
-   "execution_count": 0,
-   "metadata": {
-    "ExecuteTime": {
-<<<<<<< HEAD
-     "end_time": "2023-05-04T12:23:46.236950900Z",
-     "start_time": "2023-05-04T12:23:46.214951100Z"
-    },
-    "application/vnd.databricks.v1+cell": {
-     "cellMetadata": {},
-     "inputWidgets": {},
-     "nuid": "e19b4943-73d0-463a-8928-4b7129a03f73",
-     "showTitle": false,
-     "title": ""
-    },
-    "collapsed": false
-   },
-   "outputs": [],
-   "source": []
-  },
-  {
-   "cell_type": "markdown",
-=======
+   ],
+   "metadata": {
+    "collapsed": false
+   }
+  },
+  {
+   "cell_type": "code",
+   "execution_count": 10,
+   "outputs": [],
+   "source": [],
+   "metadata": {
+    "collapsed": false,
+    "ExecuteTime": {
      "end_time": "2023-05-04T20:07:19.538326700Z",
      "start_time": "2023-05-04T20:07:19.522326900Z"
     }
@@ -1084,198 +743,100 @@
    "source": [
     "### _match_trade"
    ],
->>>>>>> ab84789e
-   "metadata": {
-    "application/vnd.databricks.v1+cell": {
-     "cellMetadata": {},
-     "inputWidgets": {},
-     "nuid": "1c9a9f0a-678c-4e3d-a2a3-ae68c32d925d",
-     "showTitle": false,
-     "title": ""
-    },
-    "collapsed": false
-   },
-   "source": [
-    "### _match_trade"
-   ]
-  },
-  {
-   "cell_type": "code",
-   "execution_count": 0,
-   "metadata": {
-    "ExecuteTime": {
-<<<<<<< HEAD
-     "end_time": "2023-05-04T12:23:46.245952700Z",
-     "start_time": "2023-05-04T12:23:46.230951200Z"
-    },
-    "application/vnd.databricks.v1+cell": {
-     "cellMetadata": {},
-     "inputWidgets": {},
-     "nuid": "ae78de4a-58a9-4360-afe5-cb0f355f29ea",
-     "showTitle": false,
-     "title": ""
-    },
-    "collapsed": false
-   },
-   "outputs": [],
-   "source": []
-=======
+   "metadata": {
+    "collapsed": false
+   }
+  },
+  {
+   "cell_type": "code",
+   "execution_count": 10,
+   "outputs": [],
+   "source": [],
+   "metadata": {
+    "collapsed": false,
+    "ExecuteTime": {
      "end_time": "2023-05-04T20:07:19.561422500Z",
      "start_time": "2023-05-04T20:07:19.538326700Z"
     }
    }
->>>>>>> ab84789e
-  },
-  {
-   "cell_type": "markdown",
-   "metadata": {
-    "application/vnd.databricks.v1+cell": {
-     "cellMetadata": {},
-     "inputWidgets": {},
-     "nuid": "9422e273-b9e3-4cfa-ad1c-7f3a41063d51",
-     "showTitle": false,
-     "title": ""
-    },
-    "collapsed": false
-   },
+  },
+  {
+   "cell_type": "markdown",
    "source": [
     "### _reorder_trade_instructions"
-   ]
-  },
-  {
-   "cell_type": "code",
-   "execution_count": 0,
-   "metadata": {
-    "ExecuteTime": {
-<<<<<<< HEAD
-     "end_time": "2023-05-04T12:23:46.279978Z",
-     "start_time": "2023-05-04T12:23:46.246953Z"
-    },
-    "application/vnd.databricks.v1+cell": {
-     "cellMetadata": {},
-     "inputWidgets": {},
-     "nuid": "f93055cd-177f-4bb4-84dc-803c798b324f",
-     "showTitle": false,
-     "title": ""
-    },
-    "collapsed": false
-   },
-   "outputs": [],
-   "source": []
-=======
+   ],
+   "metadata": {
+    "collapsed": false
+   }
+  },
+  {
+   "cell_type": "code",
+   "execution_count": 10,
+   "outputs": [],
+   "source": [],
+   "metadata": {
+    "collapsed": false,
+    "ExecuteTime": {
      "end_time": "2023-05-04T20:07:19.572422400Z",
      "start_time": "2023-05-04T20:07:19.553919100Z"
     }
    }
->>>>>>> ab84789e
-  },
-  {
-   "cell_type": "markdown",
-   "metadata": {
-    "application/vnd.databricks.v1+cell": {
-     "cellMetadata": {},
-     "inputWidgets": {},
-     "nuid": "02f2268c-d4f2-4c75-a673-51a7ca9b7212",
-     "showTitle": false,
-     "title": ""
-    },
-    "collapsed": false
-   },
+  },
+  {
+   "cell_type": "markdown",
    "source": [
     "### _calc_amount0"
-   ]
-  },
-  {
-   "cell_type": "code",
-   "execution_count": 0,
-   "metadata": {
-    "ExecuteTime": {
-<<<<<<< HEAD
-     "end_time": "2023-05-04T12:23:46.279978Z",
-     "start_time": "2023-05-04T12:23:46.261977800Z"
-    },
-    "application/vnd.databricks.v1+cell": {
-     "cellMetadata": {},
-     "inputWidgets": {},
-     "nuid": "6bf280c4-754a-48bc-8e51-f0728b32715b",
-     "showTitle": false,
-     "title": ""
-    },
-    "collapsed": false
-   },
-   "outputs": [],
-   "source": []
-=======
+   ],
+   "metadata": {
+    "collapsed": false
+   }
+  },
+  {
+   "cell_type": "code",
+   "execution_count": 10,
+   "outputs": [],
+   "source": [],
+   "metadata": {
+    "collapsed": false,
+    "ExecuteTime": {
      "end_time": "2023-05-04T20:07:19.604422600Z",
      "start_time": "2023-05-04T20:07:19.569422600Z"
     }
    }
->>>>>>> ab84789e
-  },
-  {
-   "cell_type": "markdown",
-   "metadata": {
-    "application/vnd.databricks.v1+cell": {
-     "cellMetadata": {},
-     "inputWidgets": {},
-     "nuid": "4c10b282-b02a-4f88-b4ba-c117f879ae7a",
-     "showTitle": false,
-     "title": ""
-    },
-    "collapsed": false
-   },
+  },
+  {
+   "cell_type": "markdown",
    "source": [
     "### _calc_amount1"
-   ]
-  },
-  {
-   "cell_type": "code",
-   "execution_count": 0,
-   "metadata": {
-    "ExecuteTime": {
-<<<<<<< HEAD
-     "end_time": "2023-05-04T12:23:46.292978Z",
-     "start_time": "2023-05-04T12:23:46.277978200Z"
-    },
-    "application/vnd.databricks.v1+cell": {
-     "cellMetadata": {},
-     "inputWidgets": {},
-     "nuid": "d39ccd29-a821-46fd-bd83-a0a9386a6c7c",
-     "showTitle": false,
-     "title": ""
-    },
-    "collapsed": false
-   },
-   "outputs": [],
-   "source": []
-=======
+   ],
+   "metadata": {
+    "collapsed": false
+   }
+  },
+  {
+   "cell_type": "code",
+   "execution_count": 10,
+   "outputs": [],
+   "source": [],
+   "metadata": {
+    "collapsed": false,
+    "ExecuteTime": {
      "end_time": "2023-05-04T20:07:19.604422600Z",
      "start_time": "2023-05-04T20:07:19.585423Z"
     }
    }
->>>>>>> ab84789e
-  },
-  {
-   "cell_type": "markdown",
-   "metadata": {
-    "application/vnd.databricks.v1+cell": {
-     "cellMetadata": {},
-     "inputWidgets": {},
-     "nuid": "44095b42-99e5-451c-835d-9f992059916b",
-     "showTitle": false,
-     "title": ""
-    },
-    "collapsed": false
-   },
+  },
+  {
+   "cell_type": "markdown",
    "source": [
     "### _swap_token0_in"
-   ]
-  },
-  {
-   "cell_type": "code",
-<<<<<<< HEAD
-   "execution_count": 0,
-=======
+   ],
+   "metadata": {
+    "collapsed": false
+   }
+  },
+  {
+   "cell_type": "code",
    "execution_count": 11,
    "outputs": [
     {
@@ -1293,68 +854,26 @@
     "\n",
     "print(output)"
    ],
->>>>>>> ab84789e
-   "metadata": {
-    "ExecuteTime": {
-<<<<<<< HEAD
-     "end_time": "2023-05-04T12:23:46.325757300Z",
-     "start_time": "2023-05-04T12:23:46.293978200Z"
-    },
-    "application/vnd.databricks.v1+cell": {
-     "cellMetadata": {},
-     "inputWidgets": {},
-     "nuid": "0d2d5bc4-41b3-4cdb-bd73-8230b7e6a3b4",
-     "showTitle": false,
-     "title": ""
-    },
-    "collapsed": false
-   },
-   "outputs": [],
-   "source": []
-=======
+   "metadata": {
+    "collapsed": false,
+    "ExecuteTime": {
      "end_time": "2023-05-04T20:07:19.615422500Z",
      "start_time": "2023-05-04T20:07:19.600422800Z"
     }
    }
->>>>>>> ab84789e
-  },
-  {
-   "cell_type": "markdown",
-   "metadata": {
-    "application/vnd.databricks.v1+cell": {
-     "cellMetadata": {},
-     "inputWidgets": {},
-     "nuid": "39650f74-bd36-49a8-b387-15626140b749",
-     "showTitle": false,
-     "title": ""
-    },
-    "collapsed": false
-   },
+  },
+  {
+   "cell_type": "markdown",
    "source": [
     "### _swap_token1_in"
-   ]
-  },
-  {
-   "cell_type": "code",
-<<<<<<< HEAD
-   "execution_count": 0,
-   "metadata": {
-    "ExecuteTime": {
-     "end_time": "2023-05-04T12:24:04.250143900Z",
-     "start_time": "2023-05-04T12:24:04.235142900Z"
-    },
-    "application/vnd.databricks.v1+cell": {
-     "cellMetadata": {},
-     "inputWidgets": {},
-     "nuid": "60eaef78-69d1-4137-8e96-6bffe1692615",
-     "showTitle": false,
-     "title": ""
-    },
-    "collapsed": false
-   },
-=======
+   ],
+   "metadata": {
+    "collapsed": false
+   }
+  },
+  {
+   "cell_type": "code",
    "execution_count": 12,
->>>>>>> ab84789e
    "outputs": [],
    "source": [
     "#output = tx_route_h._swap_token1_in(amount_in=150000000, fee=Decimal(str(0.0001)), liquidity=9506444465270431, sqrt_price=1811587141327609493695613156814269, decimal_tkn0_modifier=6, decimal_tkn1_modifier=18)\n",
@@ -1363,11 +882,6 @@
     "\n",
     "output = tx_route_h._swap_token1_in(amount_in=1, fee=Decimal(str(0.0005)), liquidity=21682801670406912856, sqrt_price=1815243913692434944598821307798457, decimal_tkn0_modifier=(10 ** 6), decimal_tkn1_modifier=(10 ** 18))\n",
     "\n",
-<<<<<<< HEAD
-    "\n",
-    "print(output)"
-   ]
-=======
     "assert output == Decimal(\"1904.01827985910114028399855566943278575800445980081095218118483737888236192664\")\n",
     "\n"
    ],
@@ -1378,45 +892,19 @@
      "start_time": "2023-05-04T20:07:19.616422700Z"
     }
    }
->>>>>>> ab84789e
-  },
-  {
-   "cell_type": "markdown",
-   "metadata": {
-    "application/vnd.databricks.v1+cell": {
-     "cellMetadata": {},
-     "inputWidgets": {},
-     "nuid": "787b7d37-3f08-420d-a838-bbe2d661b139",
-     "showTitle": false,
-     "title": ""
-    },
-    "collapsed": false
-   },
+  },
+  {
+   "cell_type": "markdown",
    "source": [
     "### _calc_uniswap_v3_output"
-   ]
-  },
-  {
-   "cell_type": "code",
-<<<<<<< HEAD
-   "execution_count": 0,
-   "metadata": {
-    "ExecuteTime": {
-     "end_time": "2023-05-04T12:23:46.339724400Z",
-     "start_time": "2023-05-04T12:23:46.323757600Z"
-    },
-    "application/vnd.databricks.v1+cell": {
-     "cellMetadata": {},
-     "inputWidgets": {},
-     "nuid": "04a6d4e2-2aae-4bc2-b758-fbc828e0178c",
-     "showTitle": false,
-     "title": ""
-    },
-    "collapsed": false
-   },
-=======
+   ],
+   "metadata": {
+    "collapsed": false
+   }
+  },
+  {
+   "cell_type": "code",
    "execution_count": 25,
->>>>>>> ab84789e
    "outputs": [],
    "source": [
     "\n",
@@ -1431,9 +919,6 @@
     "assert output1 == Decimal(\"22847.7137123334524360187378293360792737638243166135969554407870432470793481851\")\n",
     "assert output2 == Decimal(\"92.1103442689912166293997441597617274701766287855869148507794986726079508489193\")\n",
     "\n"
-<<<<<<< HEAD
-   ]
-=======
    ],
    "metadata": {
     "collapsed": false,
@@ -1442,45 +927,19 @@
      "start_time": "2023-05-04T20:07:49.635691Z"
     }
    }
->>>>>>> ab84789e
-  },
-  {
-   "cell_type": "markdown",
-   "metadata": {
-    "application/vnd.databricks.v1+cell": {
-     "cellMetadata": {},
-     "inputWidgets": {},
-     "nuid": "598ad5b7-6684-4518-a5c6-5fd1debc47bb",
-     "showTitle": false,
-     "title": ""
-    },
-    "collapsed": false
-   },
+  },
+  {
+   "cell_type": "markdown",
    "source": [
     "### _decodeFloat and decode"
-   ]
-  },
-  {
-   "cell_type": "code",
-<<<<<<< HEAD
-   "execution_count": 0,
-   "metadata": {
-    "ExecuteTime": {
-     "end_time": "2023-05-04T12:23:46.376230Z",
-     "start_time": "2023-05-04T12:23:46.339724400Z"
-    },
-    "application/vnd.databricks.v1+cell": {
-     "cellMetadata": {},
-     "inputWidgets": {},
-     "nuid": "3f68f45a-59a2-47c4-ad43-7ca105c03f3c",
-     "showTitle": false,
-     "title": ""
-    },
-    "collapsed": false
-   },
-=======
+   ],
+   "metadata": {
+    "collapsed": false
+   }
+  },
+  {
+   "cell_type": "code",
    "execution_count": 14,
->>>>>>> ab84789e
    "outputs": [],
    "source": [
     "# Skipping for now as code is working\n",
@@ -1496,9 +955,6 @@
     "assert B0 == Decimal(\"9.995003722451656E-7\")\n",
     "\n",
     "\n"
-<<<<<<< HEAD
-   ]
-=======
    ],
    "metadata": {
     "collapsed": false,
@@ -1507,44 +963,18 @@
      "start_time": "2023-05-04T20:07:19.647424200Z"
     }
    }
->>>>>>> ab84789e
-  },
-  {
-   "cell_type": "markdown",
-   "metadata": {
-    "application/vnd.databricks.v1+cell": {
-     "cellMetadata": {},
-     "inputWidgets": {},
-     "nuid": "4fe2b5b6-561f-4b4c-ae2f-d2399e49d8c9",
-     "showTitle": false,
-     "title": ""
-    },
-    "collapsed": false
-   },
+  },
+  {
+   "cell_type": "markdown",
    "source": [
     "### _get_input_trade_by_target_carbon"
-   ]
-  },
-  {
-   "cell_type": "code",
-<<<<<<< HEAD
-   "execution_count": 0,
-   "metadata": {
-    "ExecuteTime": {
-     "end_time": "2023-05-04T12:23:46.385230600Z",
-     "start_time": "2023-05-04T12:23:46.354726500Z"
-    },
-    "application/vnd.databricks.v1+cell": {
-     "cellMetadata": {},
-     "inputWidgets": {},
-     "nuid": "204eae9e-9b3e-4056-b9bb-0027ce17b31d",
-     "showTitle": false,
-     "title": ""
-    },
-    "collapsed": false
-   },
-   "outputs": [],
-=======
+   ],
+   "metadata": {
+    "collapsed": false
+   }
+  },
+  {
+   "cell_type": "code",
    "execution_count": 15,
    "outputs": [
     {
@@ -1555,15 +985,11 @@
      ]
     }
    ],
->>>>>>> ab84789e
    "source": [
     "print(carbon_pool)\n",
     "\n",
     "# Skipping for now as this is used below in get_output_trade_by_source_carbon\n",
     "\n"
-<<<<<<< HEAD
-   ]
-=======
    ],
    "metadata": {
     "collapsed": false,
@@ -1572,45 +998,19 @@
      "start_time": "2023-05-04T20:07:19.662927300Z"
     }
    }
->>>>>>> ab84789e
-  },
-  {
-   "cell_type": "markdown",
-   "metadata": {
-    "application/vnd.databricks.v1+cell": {
-     "cellMetadata": {},
-     "inputWidgets": {},
-     "nuid": "b44bbb20-9e0b-47b3-b7f1-2a03e9ee395c",
-     "showTitle": false,
-     "title": ""
-    },
-    "collapsed": false
-   },
+  },
+  {
+   "cell_type": "markdown",
    "source": [
     "### _get_output_trade_by_source_carbon"
-   ]
-  },
-  {
-   "cell_type": "code",
-<<<<<<< HEAD
-   "execution_count": 0,
-   "metadata": {
-    "ExecuteTime": {
-     "end_time": "2023-05-04T12:23:46.395229900Z",
-     "start_time": "2023-05-04T12:23:46.376230Z"
-    },
-    "application/vnd.databricks.v1+cell": {
-     "cellMetadata": {},
-     "inputWidgets": {},
-     "nuid": "51fec136-334b-4805-a862-20fb41b572c5",
-     "showTitle": false,
-     "title": ""
-    },
-    "collapsed": false
-   },
-=======
+   ],
+   "metadata": {
+    "collapsed": false
+   }
+  },
+  {
+   "cell_type": "code",
    "execution_count": 16,
->>>>>>> ab84789e
    "outputs": [],
    "source": [
     "tkn0_key = carbon_pool.pair_name.split(\"/\")[0]\n",
@@ -1654,9 +1054,6 @@
     "assert tkns_in4 == Decimal(\"30.0300300300300967382108451811838747252089617651151212896828272680233632092172\"), f\"Tokens in unexpected result, expected 30.0300300300300967382108451811838747252089617651151212896828272680233632092172 got: {tkns_in4}\"\n",
     "assert tkns_out4 == Decimal(\"29.940\"), f\"Tokens out unexpected result, expected 29.940 got: {tkns_out4}\"\n",
     "\n"
-<<<<<<< HEAD
-   ]
-=======
    ],
    "metadata": {
     "collapsed": false,
@@ -1665,45 +1062,19 @@
      "start_time": "2023-05-04T20:07:19.680927300Z"
     }
    }
->>>>>>> ab84789e
-  },
-  {
-   "cell_type": "markdown",
-   "metadata": {
-    "application/vnd.databricks.v1+cell": {
-     "cellMetadata": {},
-     "inputWidgets": {},
-     "nuid": "78468c05-0757-42a8-8c1d-5a9b577b9f46",
-     "showTitle": false,
-     "title": ""
-    },
-    "collapsed": false
-   },
+  },
+  {
+   "cell_type": "markdown",
    "source": [
     "### _calc_carbon_output"
-   ]
-  },
-  {
-   "cell_type": "code",
-<<<<<<< HEAD
-   "execution_count": 0,
-   "metadata": {
-    "ExecuteTime": {
-     "end_time": "2023-05-04T12:23:46.433230100Z",
-     "start_time": "2023-05-04T12:23:46.388230200Z"
-    },
-    "application/vnd.databricks.v1+cell": {
-     "cellMetadata": {},
-     "inputWidgets": {},
-     "nuid": "dbdf7c98-a01a-4b5a-ae1c-7a229ae7f271",
-     "showTitle": false,
-     "title": ""
-    },
-    "collapsed": false
-   },
-=======
+   ],
+   "metadata": {
+    "collapsed": false
+   }
+  },
+  {
+   "cell_type": "code",
    "execution_count": 17,
->>>>>>> ab84789e
    "outputs": [],
    "source": [
     "# print(carbon_pool)\n",
@@ -1725,9 +1096,6 @@
     "assert tkns_out2 == Decimal(str(\"30\")), f\"Tkns_out result incorrect - likely a token decimal / decoding error. Expected 30, actual: {tkns_out2}\"\n",
     "\n",
     "\n"
-<<<<<<< HEAD
-   ]
-=======
    ],
    "metadata": {
     "collapsed": false,
@@ -1736,45 +1104,19 @@
      "start_time": "2023-05-04T20:07:19.693927300Z"
     }
    }
->>>>>>> ab84789e
-  },
-  {
-   "cell_type": "markdown",
-   "metadata": {
-    "application/vnd.databricks.v1+cell": {
-     "cellMetadata": {},
-     "inputWidgets": {},
-     "nuid": "b80a9f53-e37f-49b4-9799-371fd6316839",
-     "showTitle": false,
-     "title": ""
-    },
-    "collapsed": false
-   },
+  },
+  {
+   "cell_type": "markdown",
    "source": [
     "### single_trade_result_constant_product"
-   ]
-  },
-  {
-   "cell_type": "code",
-<<<<<<< HEAD
-   "execution_count": 0,
-   "metadata": {
-    "ExecuteTime": {
-     "end_time": "2023-05-04T12:23:46.442233Z",
-     "start_time": "2023-05-04T12:23:46.404230200Z"
-    },
-    "application/vnd.databricks.v1+cell": {
-     "cellMetadata": {},
-     "inputWidgets": {},
-     "nuid": "5db769bf-8db4-4d66-8b0f-55c414542e49",
-     "showTitle": false,
-     "title": ""
-    },
-    "collapsed": false
-   },
-=======
+   ],
+   "metadata": {
+    "collapsed": false
+   }
+  },
+  {
+   "cell_type": "code",
    "execution_count": 18,
->>>>>>> ab84789e
    "outputs": [],
    "source": [
     "tkn0_amt = tx_route_h._from_wei_to_decimals(tkn0_amt=Decimal(uni_v2_pool.tkn0_balance), tkn0_decimals=6)\n",
@@ -1789,9 +1131,6 @@
     "assert output == Decimal(\"0.766760531344682608637070737092913621544992522112938784489488080993164585482453\")\n",
     "\n",
     "\n"
-<<<<<<< HEAD
-   ]
-=======
    ],
    "metadata": {
     "collapsed": false,
@@ -1800,152 +1139,69 @@
      "start_time": "2023-05-04T20:07:19.709927500Z"
     }
    }
->>>>>>> ab84789e
-  },
-  {
-   "cell_type": "markdown",
-   "metadata": {
-    "application/vnd.databricks.v1+cell": {
-     "cellMetadata": {},
-     "inputWidgets": {},
-     "nuid": "133dc524-4ed8-4077-bf21-0676e74a90cc",
-     "showTitle": false,
-     "title": ""
-    },
-    "collapsed": false
-   },
+  },
+  {
+   "cell_type": "markdown",
    "source": [
     "### _solve_trade_output"
-   ]
-  },
-  {
-   "cell_type": "code",
-<<<<<<< HEAD
-   "execution_count": 0,
-=======
+   ],
+   "metadata": {
+    "collapsed": false
+   }
+  },
+  {
+   "cell_type": "code",
    "execution_count": 18,
    "outputs": [],
    "source": [],
->>>>>>> ab84789e
-   "metadata": {
-    "ExecuteTime": {
-<<<<<<< HEAD
-     "end_time": "2023-05-04T12:23:46.442233Z",
-     "start_time": "2023-05-04T12:23:46.418230200Z"
-    },
-    "application/vnd.databricks.v1+cell": {
-     "cellMetadata": {},
-     "inputWidgets": {},
-     "nuid": "d7d38a24-6fb3-41b8-812e-94b3ef48b969",
-     "showTitle": false,
-     "title": ""
-    },
-    "collapsed": false
-   },
-   "outputs": [],
-   "source": []
-=======
+   "metadata": {
+    "collapsed": false,
+    "ExecuteTime": {
      "end_time": "2023-05-04T20:07:19.744927400Z",
      "start_time": "2023-05-04T20:07:19.732927300Z"
     }
    }
->>>>>>> ab84789e
-  },
-  {
-   "cell_type": "markdown",
-   "metadata": {
-    "application/vnd.databricks.v1+cell": {
-     "cellMetadata": {},
-     "inputWidgets": {},
-     "nuid": "257532f4-ed73-43ac-8f63-dc087c29d073",
-     "showTitle": false,
-     "title": ""
-    },
-    "collapsed": false
-   },
+  },
+  {
+   "cell_type": "markdown",
    "source": [
     "### _calculate_trade_outputs"
-   ]
-  },
-  {
-   "cell_type": "code",
-<<<<<<< HEAD
-   "execution_count": 0,
-=======
+   ],
+   "metadata": {
+    "collapsed": false
+   }
+  },
+  {
+   "cell_type": "code",
    "execution_count": 18,
    "outputs": [],
    "source": [],
->>>>>>> ab84789e
-   "metadata": {
-    "ExecuteTime": {
-<<<<<<< HEAD
-     "end_time": "2023-05-04T12:23:46.450232700Z",
-     "start_time": "2023-05-04T12:23:46.433230100Z"
-    },
-    "application/vnd.databricks.v1+cell": {
-     "cellMetadata": {},
-     "inputWidgets": {},
-     "nuid": "6cf3065f-7c81-4074-853c-119a09a0fcb7",
-     "showTitle": false,
-     "title": ""
-    },
-    "collapsed": false
-   },
-   "outputs": [],
-   "source": []
-=======
+   "metadata": {
+    "collapsed": false,
+    "ExecuteTime": {
      "end_time": "2023-05-04T20:07:19.787433500Z",
      "start_time": "2023-05-04T20:07:19.740927300Z"
     }
    }
->>>>>>> ab84789e
-  },
-  {
-   "cell_type": "markdown",
-   "metadata": {
-    "application/vnd.databricks.v1+cell": {
-     "cellMetadata": {},
-     "inputWidgets": {},
-     "nuid": "948bd440-78f4-40df-b353-c200055bd6ea",
-     "showTitle": false,
-     "title": ""
-    },
-    "collapsed": false
-   },
+  },
+  {
+   "cell_type": "markdown",
    "source": [
     "### _from_wei_to_decimals"
-   ]
-  },
-  {
-   "cell_type": "code",
-<<<<<<< HEAD
-   "execution_count": 0,
-   "metadata": {
-    "ExecuteTime": {
-     "end_time": "2023-05-04T12:23:46.483312700Z",
-     "start_time": "2023-05-04T12:23:46.450232700Z"
-    },
-    "application/vnd.databricks.v1+cell": {
-     "cellMetadata": {},
-     "inputWidgets": {},
-     "nuid": "af8f1b86-61e7-4061-8dda-c429015f9e32",
-     "showTitle": false,
-     "title": ""
-    },
-    "collapsed": false
-   },
-=======
+   ],
+   "metadata": {
+    "collapsed": false
+   }
+  },
+  {
+   "cell_type": "code",
    "execution_count": 19,
->>>>>>> ab84789e
    "outputs": [],
    "source": [
     "assert tx_route_h._from_wei_to_decimals(tkn0_amt=1000000000000000000, tkn0_decimals=18) == 1, f\"_from_wei_to_decimals error, input: tkn0_amt=1000000000000000000, tkn0_decimals=18, output={tx_route_h._from_wei_to_decimals(tkn0_amt=1000000000000000000, tkn0_decimals=18)}, expected: 1\"\n",
     "assert not tx_route_h._from_wei_to_decimals(tkn0_amt=1000000000000000000, tkn0_decimals=18) == 0.1\n",
     "assert tx_route_h._from_wei_to_decimals(tkn0_amt=500, tkn0_decimals=0) == 500, f\"_from_wei_to_decimals error, input: tkn0_amt=500, tkn0_decimals=0, output={tx_route_h._from_wei_to_decimals(tkn0_amt=1000000000000000000, tkn0_decimals=18)}, expected: 500\"\n",
     "assert not tx_route_h._from_wei_to_decimals(tkn0_amt=500, tkn0_decimals=0) == 50"
-<<<<<<< HEAD
-   ]
-=======
    ],
    "metadata": {
     "collapsed": false,
@@ -1954,101 +1210,48 @@
      "start_time": "2023-05-04T20:07:19.756929800Z"
     }
    }
->>>>>>> ab84789e
-  },
-  {
-   "cell_type": "markdown",
-   "metadata": {
-    "application/vnd.databricks.v1+cell": {
-     "cellMetadata": {},
-     "inputWidgets": {},
-     "nuid": "973945d9-b62c-4e9b-9b38-8509f119d6a5",
-     "showTitle": false,
-     "title": ""
-    },
-    "collapsed": false
-   },
+  },
+  {
+   "cell_type": "markdown",
    "source": [
     "### _cid_to_pool"
-   ]
-  },
-  {
-   "cell_type": "code",
-<<<<<<< HEAD
-   "execution_count": 0,
-=======
+   ],
+   "metadata": {
+    "collapsed": false
+   }
+  },
+  {
+   "cell_type": "code",
    "execution_count": 20,
    "outputs": [],
    "source": [
     "assert tx_route_h._cid_to_pool(cid=9868188640707215440437863615521278132498, db=bot.db) is not None, \"DB updated? Expected pool at cid 9868188640707215440437863615521278132498\"\n",
     "assert tx_route_h._cid_to_pool(cid=777, db=bot.db) == None, \"DB updated? Expected no pool at cid 777\"\n"
    ],
->>>>>>> ab84789e
-   "metadata": {
-    "ExecuteTime": {
-<<<<<<< HEAD
-     "end_time": "2023-05-04T12:23:46.483312700Z",
-     "start_time": "2023-05-04T12:23:46.464312300Z"
-    },
-    "application/vnd.databricks.v1+cell": {
-     "cellMetadata": {},
-     "inputWidgets": {},
-     "nuid": "d6dd8692-d704-447c-a4e4-5d3eebb02e30",
-     "showTitle": false,
-     "title": ""
-    },
-    "collapsed": false
-   },
-   "outputs": [],
-   "source": [
-    "assert tx_route_h._cid_to_pool(cid=9868188640707215440437863615521278132498, db=bot.db) is not None, \"DB updated? Expected pool at cid 9868188640707215440437863615521278132498\"\n",
-    "assert tx_route_h._cid_to_pool(cid=777, db=bot.db) == None, \"DB updated? Expected no pool at cid 777\"\n"
-   ]
-=======
+   "metadata": {
+    "collapsed": false,
+    "ExecuteTime": {
      "end_time": "2023-05-04T20:07:19.788433100Z",
      "start_time": "2023-05-04T20:07:19.771432800Z"
     }
    }
->>>>>>> ab84789e
-  },
-  {
-   "cell_type": "markdown",
-   "metadata": {
-    "application/vnd.databricks.v1+cell": {
-     "cellMetadata": {},
-     "inputWidgets": {},
-     "nuid": "4f913b30-b5f6-4b60-94a6-31a2e8cad0c6",
-     "showTitle": false,
-     "title": ""
-    }
-   },
+  },
+  {
+   "cell_type": "markdown",
+   "id": "bb76a75c",
+   "metadata": {},
    "source": [
     "## TxHelpers"
    ]
   },
   {
    "cell_type": "code",
-<<<<<<< HEAD
-   "execution_count": 0,
-   "metadata": {
-    "ExecuteTime": {
-     "end_time": "2023-05-04T12:23:47.461874300Z",
-     "start_time": "2023-05-04T12:23:46.481312400Z"
-    },
-    "application/vnd.databricks.v1+cell": {
-     "cellMetadata": {},
-     "inputWidgets": {},
-     "nuid": "8a4ae3e3-9919-4229-ae97-55cd593435d4",
-     "showTitle": false,
-     "title": ""
-=======
    "execution_count": 21,
    "id": "808f2ed3-8475-489a-8405-e6eb5c05e996",
    "metadata": {
     "ExecuteTime": {
      "end_time": "2023-05-04T20:07:20.754089700Z",
      "start_time": "2023-05-04T20:07:19.789432900Z"
->>>>>>> ab84789e
     }
    },
    "outputs": [],
@@ -2080,41 +1283,16 @@
   },
   {
    "cell_type": "markdown",
-   "metadata": {
-    "application/vnd.databricks.v1+cell": {
-     "cellMetadata": {},
-     "inputWidgets": {},
-     "nuid": "3ee5d391-341b-44da-8ed9-543e1c64cf89",
-     "showTitle": false,
-     "title": ""
-    },
-    "collapsed": false
-   },
    "source": [
     "### Function & API Unit Tests"
-   ]
-  },
-  {
-   "cell_type": "code",
-<<<<<<< HEAD
-   "execution_count": 0,
-   "metadata": {
-    "ExecuteTime": {
-     "end_time": "2023-05-04T12:23:48.628671Z",
-     "start_time": "2023-05-04T12:23:47.465873200Z"
-    },
-    "application/vnd.databricks.v1+cell": {
-     "cellMetadata": {},
-     "inputWidgets": {},
-     "nuid": "ca694ce2-1110-44ab-960d-4d1f8981e301",
-     "showTitle": false,
-     "title": ""
-    },
-    "collapsed": false
-   },
-=======
+   ],
+   "metadata": {
+    "collapsed": false
+   }
+  },
+  {
+   "cell_type": "code",
    "execution_count": 22,
->>>>>>> ab84789e
    "outputs": [],
    "source": [
     "assert h._get_headers == {\"accept\": \"application/json\", \"content-type\": \"application/json\"}\n",
@@ -2142,9 +1320,6 @@
     "\n",
     "bnt, eth = int(bnt_eth[0]), int(bnt_eth[1])\n",
     "\n"
-<<<<<<< HEAD
-   ]
-=======
    ],
    "metadata": {
     "collapsed": false,
@@ -2153,94 +1328,41 @@
      "start_time": "2023-05-04T20:07:20.759088500Z"
     }
    }
->>>>>>> ab84789e
-  },
-  {
-   "cell_type": "markdown",
-   "metadata": {
-    "application/vnd.databricks.v1+cell": {
-     "cellMetadata": {},
-     "inputWidgets": {},
-     "nuid": "5dd13479-750c-4004-b49a-5c445b59761d",
-     "showTitle": false,
-     "title": ""
-    },
-    "collapsed": false
-   },
+  },
+  {
+   "cell_type": "markdown",
    "source": [
     "### submit_private_transaction"
-   ]
-  },
-  {
-   "cell_type": "code",
-<<<<<<< HEAD
-   "execution_count": 0,
-=======
+   ],
+   "metadata": {
+    "collapsed": false
+   }
+  },
+  {
+   "cell_type": "code",
    "execution_count": 22,
    "outputs": [],
    "source": [],
->>>>>>> ab84789e
-   "metadata": {
-    "ExecuteTime": {
-<<<<<<< HEAD
-     "end_time": "2023-05-04T12:23:48.643672100Z",
-     "start_time": "2023-05-04T12:23:48.629671400Z"
-    },
-    "application/vnd.databricks.v1+cell": {
-     "cellMetadata": {},
-     "inputWidgets": {},
-     "nuid": "2ac9e2b1-6d08-4147-aa16-9941bb49d736",
-     "showTitle": false,
-     "title": ""
-    },
-    "collapsed": false
-   },
-   "outputs": [],
-   "source": []
-=======
+   "metadata": {
+    "collapsed": false,
+    "ExecuteTime": {
      "end_time": "2023-05-04T20:07:21.959225800Z",
      "start_time": "2023-05-04T20:07:21.943205300Z"
     }
    }
->>>>>>> ab84789e
-  },
-  {
-   "cell_type": "markdown",
-   "metadata": {
-    "application/vnd.databricks.v1+cell": {
-     "cellMetadata": {},
-     "inputWidgets": {},
-     "nuid": "0e9bbe07-fad6-4a52-91a5-e374c9c96e62",
-     "showTitle": false,
-     "title": ""
-    },
-    "collapsed": false
-   },
+  },
+  {
+   "cell_type": "markdown",
    "source": [
     "### validate_and_submit_transaction"
-   ]
-  },
-  {
-   "cell_type": "code",
-<<<<<<< HEAD
-   "execution_count": 0,
-   "metadata": {
-    "ExecuteTime": {
-     "end_time": "2023-05-04T12:23:48.668175200Z",
-     "start_time": "2023-05-04T12:23:48.645672600Z"
-    },
-    "application/vnd.databricks.v1+cell": {
-     "cellMetadata": {},
-     "inputWidgets": {},
-     "nuid": "05b22015-7aa7-481c-aecd-4d04a6c33476",
-     "showTitle": false,
-     "title": ""
-    },
-    "collapsed": false
-   },
-=======
+   ],
+   "metadata": {
+    "collapsed": false
+   }
+  },
+  {
+   "cell_type": "code",
    "execution_count": 23,
->>>>>>> ab84789e
    "outputs": [],
    "source": [
     "route_struct = [\n",
@@ -2261,28 +1383,6 @@
     "]\n",
     "flashloan_token_address =C.w3.toChecksumAddress('0xA0b86991c6218b36c1d19D4a2e9Eb0cE3606eB48')\n",
     "flashloan_amount = 5000000000"
-<<<<<<< HEAD
-   ]
-  },
-  {
-   "cell_type": "code",
-   "execution_count": 0,
-   "metadata": {
-    "ExecuteTime": {
-     "end_time": "2023-05-04T12:23:48.720174900Z",
-     "start_time": "2023-05-04T12:23:48.661175600Z"
-    },
-    "application/vnd.databricks.v1+cell": {
-     "cellMetadata": {},
-     "inputWidgets": {},
-     "nuid": "bce9f7e0-37fd-4e6f-b57b-b16c20935af6",
-     "showTitle": false,
-     "title": ""
-    },
-    "collapsed": false
-   },
-   "outputs": [],
-=======
    ],
    "metadata": {
     "collapsed": false,
@@ -2308,7 +1408,6 @@
      ]
     }
    ],
->>>>>>> ab84789e
    "source": [
     "gas_price, current_max_priority_gas, current_block, nonce = h.validate_and_submit_transaction(route_struct=route_struct, src_amt=flashloan_amount, src_address=flashloan_token_address, expected_profit=profit, result=h.XS_API_CALLS)\n",
     "\n",
@@ -2329,9 +1428,6 @@
     "# adj_profit, gas_cost_bnt = h.validate_and_submit_transaction(route_struct=arb_data_struct, src_amt=flash_amt, src_address=flash_tkn, expected_profit=profit, result=h.XS_MIN_PROFIT_CHECK)\n",
     "#\n",
     "# print(f\"adjusted profit = {adj_profit}, gas cost in bnt = {gas_cost_bnt}, transaction will submit? {adj_profit > gas_cost_bnt}\")\n"
-<<<<<<< HEAD
-   ]
-=======
    ],
    "metadata": {
     "collapsed": false,
@@ -2340,20 +1436,12 @@
      "start_time": "2023-05-04T20:07:21.974730800Z"
     }
    }
->>>>>>> ab84789e
-  },
-  {
-   "cell_type": "code",
-   "execution_count": 0,
-   "metadata": {
-    "application/vnd.databricks.v1+cell": {
-     "cellMetadata": {},
-     "inputWidgets": {},
-     "nuid": "45188506-1d07-4aff-95bf-c9b556fb188d",
-     "showTitle": false,
-     "title": ""
-    }
-   },
+  },
+  {
+   "cell_type": "code",
+   "execution_count": null,
+   "id": "eae45283-4584-489b-89b9-10ad2f710eb2",
+   "metadata": {},
    "outputs": [],
    "source": [
     "help(h)"
@@ -2361,31 +1449,17 @@
   },
   {
    "cell_type": "markdown",
-   "metadata": {
-    "application/vnd.databricks.v1+cell": {
-     "cellMetadata": {},
-     "inputWidgets": {},
-     "nuid": "b8961aac-c5dd-43c0-b185-db7b3183465a",
-     "showTitle": false,
-     "title": ""
-    }
-   },
+   "id": "5365d3dc",
+   "metadata": {},
    "source": [
     "## TxHelper"
    ]
   },
   {
    "cell_type": "code",
-   "execution_count": 0,
-   "metadata": {
-    "application/vnd.databricks.v1+cell": {
-     "cellMetadata": {},
-     "inputWidgets": {},
-     "nuid": "4fe69255-77c1-4636-bc82-d53b02b8f9ad",
-     "showTitle": false,
-     "title": ""
-    }
-   },
+   "execution_count": null,
+   "id": "17def562-7482-4ca6-8508-541076a3661e",
+   "metadata": {},
    "outputs": [],
    "source": [
     "h = TxHelper(ConfigObj=C)\n",
@@ -2436,16 +1510,9 @@
   },
   {
    "cell_type": "code",
-   "execution_count": 0,
-   "metadata": {
-    "application/vnd.databricks.v1+cell": {
-     "cellMetadata": {},
-     "inputWidgets": {},
-     "nuid": "7be9b140-73d5-4f79-b7d9-0ec7ebcd2c65",
-     "showTitle": false,
-     "title": ""
-    }
-   },
+   "execution_count": null,
+   "id": "99184a0b-1573-4f87-b3b7-8ba29144c324",
+   "metadata": {},
    "outputs": [],
    "source": [
     "help(h)"
@@ -2453,29 +1520,14 @@
   },
   {
    "cell_type": "code",
-   "execution_count": 0,
-   "metadata": {
-    "application/vnd.databricks.v1+cell": {
-     "cellMetadata": {},
-     "inputWidgets": {},
-     "nuid": "d62a2a7c-833d-431f-b278-a9239140d880",
-     "showTitle": false,
-     "title": ""
-    }
-   },
+   "execution_count": null,
+   "id": "02e468a2-3664-40dd-b89b-34263a4cfa62",
+   "metadata": {},
    "outputs": [],
    "source": []
   }
  ],
  "metadata": {
-  "application/vnd.databricks.v1+notebook": {
-   "dashboards": [],
-   "language": "python",
-   "notebookMetadata": {},
-   "notebookName": "_NBTest_013_Helpers",
-   "notebookOrigID": 2658258189182324,
-   "widgets": {}
-  },
   "jupytext": {
    "encoding": "# -*- coding: utf-8 -*-",
    "formats": "ipynb,py:light"
@@ -2499,5 +1551,5 @@
   }
  },
  "nbformat": 4,
- "nbformat_minor": 0
+ "nbformat_minor": 5
 }