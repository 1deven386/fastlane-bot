# coding=utf-8
"""
Triangular arbitrage finder mode

(c) Copyright Bprotocol foundation 2023.
Licensed under MIT
"""
from typing import List, Any, Tuple, Union

from fastlane_bot.modes.base_triangle import ArbitrageFinderTriangleBase
from fastlane_bot.tools.cpc import CPCContainer
from fastlane_bot.tools.optimizer import MargPOptimizer


class ArbitrageFinderTriangleMulti(ArbitrageFinderTriangleBase):
    """
    Triangular arbitrage finder mode
    """

    arb_mode = "multi_triangle"

    def find_arbitrage(self, candidates: List[Any] = None, ops: Tuple = None, best_profit: float = 0, profit_src: float = 0) -> Union[List, Tuple]:
        """
        see base.py
        """

        if self.base_exchange != "carbon_v1":
            raise ValueError("base_exchange must be carbon_v1 for `multi` mode")

        if candidates is None:
            candidates = []

        combos = self.get_combos(
            self.flashloan_tokens, self.CCm, arb_mode=self.arb_mode
        )

        for src_token, miniverse in combos:
<<<<<<< HEAD

            r = None
            CC_cc = CPCContainer(miniverse)
            O = MargPOptimizer(CC_cc)
            try:
                r = O.margp_optimizer(src_token)
            except Exception:
                continue

            trade_instructions_dic = r.trade_instructions(O.TIF_DICTS)

            if trade_instructions_dic is None:
                # Failed to converge
                continue
            if len(trade_instructions_dic) < 3:
                # Failed to converge
=======
            try:
                r = None
                CC_cc = CPCContainer(miniverse)
                O = MargPOptimizer(CC_cc)
                #try:
                pstart = self.build_pstart(CC_cc, CC_cc.tokens(), src_token)
                r = O.optimize(src_token, params=dict(pstart=pstart)) #debug=True, debug2=True
                trade_instructions_dic = r.trade_instructions(O.TIF_DICTS)
                if len(trade_instructions_dic) < 3:
                    # Failed to converge
                    continue
                trade_instructions_df = r.trade_instructions(O.TIF_DFAGGR)
                trade_instructions = r.trade_instructions()

            except Exception as e:
                self.ConfigObj.logger.debug(f"[triangle multi] {str(e)}")
>>>>>>> 07d5e623
                continue
            profit_src = -r.result

            # Get the cids
            cids = [ti["cid"] for ti in trade_instructions_dic]

            # Calculate the profit
            profit = self.calculate_profit(src_token, profit_src, self.CCm, cids)
            if str(profit) == "nan":
                self.ConfigObj.logger.debug("profit is nan, skipping")
                continue

            # Handle candidates based on conditions
            candidates += self.handle_candidates(
                best_profit,
                profit,
                trade_instructions_df,
                trade_instructions_dic,
                src_token,
                trade_instructions,
            )

            # Find the best operations
            best_profit, ops = self.find_best_operations(
                best_profit,
                ops,
                profit,
                trade_instructions_df,
                trade_instructions_dic,
                src_token,
                trade_instructions,
            )

        return candidates if self.result == self.AO_CANDIDATES else ops
    
    def build_pstart(self, CCm, tkn0list, tkn1):
        tkn0list = [x for x in tkn0list if x not in [tkn1]]
        pstart = {}
        for tkn0 in tkn0list:
            try:
                price = CCm.bytknb(tkn0).bytknq(tkn1)[0].p
            except:
                try:
                    price = 1/CCm.bytknb(tkn1).bytknq(tkn0)[0].p
                except Exception as e:
                    print(str(e))
                    self.ConfigObj.logger.debug(f"[pstart build] {tkn0} not supported. w {tkn1} {str(e)}")
            pstart[tkn0]=price
        pstart[tkn1] = 1
        return pstart

<|MERGE_RESOLUTION|>--- conflicted
+++ resolved
@@ -35,24 +35,6 @@
         )
 
         for src_token, miniverse in combos:
-<<<<<<< HEAD
-
-            r = None
-            CC_cc = CPCContainer(miniverse)
-            O = MargPOptimizer(CC_cc)
-            try:
-                r = O.margp_optimizer(src_token)
-            except Exception:
-                continue
-
-            trade_instructions_dic = r.trade_instructions(O.TIF_DICTS)
-
-            if trade_instructions_dic is None:
-                # Failed to converge
-                continue
-            if len(trade_instructions_dic) < 3:
-                # Failed to converge
-=======
             try:
                 r = None
                 CC_cc = CPCContainer(miniverse)
@@ -69,7 +51,6 @@
 
             except Exception as e:
                 self.ConfigObj.logger.debug(f"[triangle multi] {str(e)}")
->>>>>>> 07d5e623
                 continue
             profit_src = -r.result
 
