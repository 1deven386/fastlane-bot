--- conflicted
+++ resolved
@@ -12,13 +12,8 @@
 This module is still subject to active research, and comments and suggestions are welcome. 
 The corresponding author is Stefan Loesch <stefan@bancor.network>
 """
-<<<<<<< HEAD
-__VERSION__ = "6.1"
-__DATE__ = "20/Sep/2023"
-=======
 __VERSION__ = "6.0.1"
 __DATE__ = "21/Sep/2023"
->>>>>>> 21383e2c
 
 from dataclasses import dataclass, field, fields, asdict, astuple, InitVar
 #import pandas as pd
@@ -46,7 +41,6 @@
     def kind(self):
         return "pair"
     
-<<<<<<< HEAD
     # @dataclass
     # class PairOptimizerResult(OptimizerBase.OptimizerResult):
     #     """
@@ -174,8 +168,6 @@
 
     PAIROPTIMIZEREPS = 1e-12
 
-=======
->>>>>>> 21383e2c
     SO_DXDYVECFUNC = "dxdyvecfunc"
     SO_DXDYSUMFUNC = "dxdysumfunc"
     SO_DXDYVALXFUNC = "dxdyvalxfunc"
