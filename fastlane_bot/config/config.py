--- conflicted
+++ resolved
@@ -13,11 +13,8 @@
 from . import selectors as S
 from dotenv import load_dotenv
 
-<<<<<<< HEAD
 from .connect import EthereumNetwork
 
-=======
->>>>>>> ab84789e
 load_dotenv()
 
 POSTGRES_PASSWORD = os.environ.get("POSTGRES_PASSWORD")
@@ -25,14 +22,11 @@
 POSTGRES_DB = os.environ.get("POSTGRES_DB")
 POSTGRES_HOST = os.environ.get("POSTGRES_HOST")
 POSTGRES_PORT = os.environ.get("POSTGRES_PORT")
-<<<<<<< HEAD
 WEB3_ALCHEMY_PROJECT_ID = os.environ.get("WEB3_ALCHEMY_PROJECT_ID")
 PROVIDER_URL = f'https://rpc.tenderly.co/fork/{POSTGRES_DB}' if POSTGRES_DB != 'defaultdb' else f"https://eth-mainnet.alchemyapi.io/v2/{WEB3_ALCHEMY_PROJECT_ID}"
 NETWORK_ID = 'mainnet' if POSTGRES_DB == 'defaultdb' else 'tenderly'
 NETWORK_NAME = "Ethereum Mainnet" if POSTGRES_DB == 'defaultdb' else 'Tenderly (Alchemy)'
-=======
 
->>>>>>> ab84789e
 
 @dataclass
 class Config():
@@ -61,7 +55,6 @@
     LL_WARN = S.LOGLEVEL_WARNING
     LL_ERR = S.LOGLEVEL_ERROR
 
-<<<<<<< HEAD
     SUPPORTED_EXCHANGES = ['carbon_v1', 'bancor_v2', 'bancor_v3', 'uniswap_v2', 'uniswap_v3', 'sushiswap_v2']
     POSTGRES_URL = f"postgresql://{POSTGRES_USER}:{POSTGRES_PASSWORD}@{POSTGRES_HOST}:{POSTGRES_PORT}/{POSTGRES_DB}"
     connection = EthereumNetwork(
@@ -73,11 +66,6 @@
     connection.connect_network()
     w3 = connection.web3
 
-=======
-    POSTGRES_URL = f"postgresql://{POSTGRES_USER}:{POSTGRES_PASSWORD}@{POSTGRES_HOST}:{POSTGRES_PORT}/{POSTGRES_DB}"
-    
-    
->>>>>>> ab84789e
     @classmethod
     def new(cls, *, config=None, loglevel=None, **kwargs):
         """
