--- conflicted
+++ resolved
@@ -5,13 +5,11 @@
 (c) Copyright Bprotocol foundation 2023.
 Licensed under MIT
 """
-import os
 from functools import partial
 from typing import List, Callable, ContextManager, Any, Dict
 
 import web3
-from eth_abi import decode
-from web3 import Web3
+from eth_abi import decode_abi
 
 from fastlane_bot.config.multiprovider import MultiProviderContractWrapper
 from fastlane_bot.data.abi import MULTICALL_ABI
@@ -62,9 +60,7 @@
     return collapsed
 
 
-def get_output_types_from_abi(
-    abi: List[Dict[str, Any]], function_name: str
-) -> List[str]:
+def get_output_types_from_abi(abi: List[Dict[str, Any]], function_name: str) -> List[str]:
     """
     Get the output types from an ABI.
 
@@ -82,11 +78,8 @@
 
     """
     for item in abi:
-        if item["type"] == "function" and item["name"] == function_name:
-            return [
-                collapse_if_tuple(cast(Dict[str, Any], item))
-                for item in item["outputs"]
-            ]
+        if item['type'] == 'function' and item['name'] == function_name:
+            return [collapse_if_tuple(cast(Dict[str, Any], item)) for item in item['outputs']]
     raise ValueError(f"No function named {function_name} found in ABI.")
 
 
@@ -94,7 +87,6 @@
     """
     Wraps a contract method to be used with multicall.
     """
-
     __DATE__ = "2022-09-26"
     __VERSION__ = "0.0.2"
 
@@ -112,22 +104,18 @@
     """
     Context manager for multicalls.
     """
-
     __DATE__ = "2022-09-26"
     __VERSION__ = "0.0.2"
 
-    def __init__(
-        self,
-        contract: MultiProviderContractWrapper or web3.contract.Contract,
-        block_identifier: Any = "latest",
-        multicall_address="0x5BA1e12693Dc8F9c48aAD8770482f4739bEeD696",
-    ):
+
+    def __init__(self, contract: MultiProviderContractWrapper or web3.contract.Contract,
+                 block_identifier: Any = 'latest', multicall_address = "0x5BA1e12693Dc8F9c48aAD8770482f4739bEeD696"):
         self._contract_calls: List[Callable] = []
         self.contract = contract
         self.block_identifier = block_identifier
         self.MULTICALL_CONTRACT_ADDRESS = multicall_address
 
-    def __enter__(self) -> "MultiCaller":
+    def __enter__(self) -> 'MultiCaller':
         return self
 
     def __exit__(self, exc_type, exc_val, exc_tb):
@@ -143,27 +131,6 @@
         _calls_for_aggregate = {}
         _output_types_list = {}
         for fn in self._contract_calls:
-<<<<<<< HEAD
-            fn_name = str(fn).split("functools.partial(<Function ")[1].split(">")[0]
-            calls_for_aggregate.append(
-                {
-                    "target": self.contract.address,
-                    "callData": fn()._encode_transaction_data(),
-                }
-            )
-            output_types = get_output_types_from_abi(self.contract.abi, fn_name)
-            output_types_list.append(output_types)
-
-        WEB3_ALCHEMY_PROJECT_ID = os.environ.get("WEB3_ALCHEMY_PROJECT_ID")
-        provider_url = f"https://eth-mainnet.alchemyapi.io/v2/{WEB3_ALCHEMY_PROJECT_ID}"
-        w3 = Web3(Web3.HTTPProvider(provider_url))
-
-        encoded_data = (
-            w3.eth.contract(abi=MULTICALL_ABI, address=self.MULTICALL_CONTRACT_ADDRESS)
-            .functions.aggregate(calls_for_aggregate)
-            .call(block_identifier=self.block_identifier)
-        )
-=======
             fn_name = str(fn).split('functools.partial(<Function ')[1].split('>')[0]
             output_types = get_output_types_from_abi(self.contract.abi, fn_name)
             if fn_name in _calls_for_aggregate:
@@ -198,17 +165,14 @@
             abi=MULTICALL_ABI,
             address=self.MULTICALL_CONTRACT_ADDRESS
         ).functions.aggregate(calls_for_aggregate).call(block_identifier=self.block_identifier)
->>>>>>> 07d5e623
 
         if not isinstance(encoded_data, list):
-            raise TypeError(
-                f"Expected encoded_data to be a list, got {type(encoded_data)} instead."
-            )
+            raise TypeError(f"Expected encoded_data to be a list, got {type(encoded_data)} instead.")
 
         encoded_data = encoded_data[1]
         decoded_data_list = []
         for output_types, encoded_output in zip(output_types_list, encoded_data):
-            decoded_data = decode(output_types, encoded_output)
+            decoded_data = decode_abi(output_types, encoded_output)
             decoded_data_list.append(decoded_data)
 
         return_data = [i[0] for i in decoded_data_list if len(i) == 1]
