"""
Transaction handlers for the Fastlane project.

(c) Copyright Bprotocol foundation 2023.
Licensed under MIT
"""
__VERSION__ = "1.0"
__DATE__ = "01/May/2023"

from _decimal import Decimal

# import itertools
# import random
# import time
from dataclasses import dataclass
from typing import List, Any, Dict, Tuple, Optional

# import eth_abi
# import math
# import pandas as pd
import requests
from alchemy import Network, Alchemy
from web3 import Web3
from web3.exceptions import TimeExhausted
from web3.types import TxReceipt

# from fastlane_bot.config import *  # TODO: PRECISE THE IMPORTS or from .. import config
# from fastlane_bot.db.models import Token, Pool
# import fastlane_bot.config as c
# from fastlane_bot.tools.cpc import ConstantProductCurve
from fastlane_bot.config import Config
from fastlane_bot.data.abi import *  # TODO: PRECISE THE IMPORTS or from .. import abi
from fastlane_bot.utils import num_format, log_format, num_format_float


@dataclass
class TxHelper:
    """
    A class to represent a flashloan arbitrage.

    Attributes
    ----------
    usd_gas_limit : float
        The USD gas limit.
    gas_price_multiplier : float
        The gas price multiplier.
    """

    __VERSION__ = __VERSION__
    __DATE__ = __DATE__

    ConfigObj: Config
    usd_gas_limit: float = 20  # TODO this needs to be dynamic
    gas_price_multiplier: float = 1.2

    def __post_init__(self):
        self.PRIVATE_KEY: str = self.ConfigObj.ETH_PRIVATE_KEY_BE_CAREFUL
        self.COINGECKO_URL: str = "https://api.coingecko.com/api/v3/simple/price?ids=ethereum&vs_currencies=usd&include_24hr_change=true"
        self.arb_contract: Any = self.ConfigObj.BANCOR_ARBITRAGE_CONTRACT
        self.w3: Web3 = self.ConfigObj.w3

    @property
    def wallet_address(self) -> str:
        """Get the wallet address.

        Returns:
            str: The wallet address.
        """
        return self.ConfigObj.LOCAL_ACCOUNT.address

    @property
    def wallet_balance(self) -> Tuple[Any, int]:
        """Get the wallet balance in Ether.

        Returns:
            float: The wallet balance in Ether.
        """
        balance = self.w3.eth.get_balance(self.wallet_address)
        return balance, self.w3.from_wei(balance, "ether")

    @property
    def wei_balance(self) -> int:
        """Get the wallet balance in Wei.

        Returns:
            int: The wallet balance in Wei.
        """
        return self.wallet_balance[0]

    @property
    def ether_balance(self) -> float:
        """Get the wallet balance in Ether.

        Returns:
            float: The wallet balance in Ether.
        """
        return self.wallet_balance[1]

    @property
    def nonce(self):
        return self.ConfigObj.w3.eth.getTransactionCount(
            self.ConfigObj.LOCAL_ACCOUNT.address
        )

    @property
    def gas_limit(self):
        return self.get_gas_limit_from_usd(self.usd_gas_limit)

    @property
    def base_gas_price(self):
        """
        Get the base gas price from the Web3 instance.
        """
        return self.ConfigObj.w3.eth.gas_price

    @property
    def gas_price_gwei(self):
        """
        Get the gas price from the Web3 instance (gwei).
        """
        return self.base_gas_price / 1e9

    @property
    def ether_price_usd(self):
        """
        Get the ether price in USD.
        """
        response = requests.get(self.COINGECKO_URL)
        data = response.json()
        return data["ethereum"]["usd"]

    @property
    def deadline(self):
        return (
            self.ConfigObj.w3.eth.get_block("latest")["timestamp"]
            + self.ConfigObj.DEFAULT_BLOCKTIME_DEVIATION
        )

    def get_gas_limit_from_usd(self, gas_cost_usd: float) -> int:
        """Calculate the gas limit based on the desired gas cost in USD.

        Args:
            gas_cost_usd (float): The desired gas cost in USD.

        Returns:
            int: The calculated gas limit.
        """
        ether_cost = gas_cost_usd / self.ether_price_usd
        gas_limit = ether_cost / self.gas_price_gwei * 1e9
        return int(gas_limit)

    XS_WETH = "weth"
    XS_TRANSACTION = "transaction_built"
    XS_SIGNED = "transaction_signed"

    def submit_flashloan_arb_tx(
        self,
        arb_data: List[Dict[str, Any]],
        flashloan_token_address: str,
        flashloan_amount: int or float,
        verbose: bool = True,
        result=None,
    ) -> str:
        """Submit a flashloan arbitrage transaction.

        Parameters
        ----------
        arb_data : List[Dict[str, Any]]
            The arbitrage data.
        flashloan_token_address : str
            The flashloan token address.
        flashloan_amount : int or float
            The flashloan amount.
        verbose : bool, optional
            Whether to print the transaction details, by default True
        result: XS_XXX or None
            What intermediate result to return (default: None)
        Returns
        -------
        str
            The transaction hash.
        """

        if not isinstance(flashloan_amount, int):
            flashloan_amount = int(flashloan_amount)

        if flashloan_token_address == self.ConfigObj.WETH_ADDRESS:
            flashloan_token_address = self.ConfigObj.ETH_ADDRESS

        if result == self.XS_WETH:
            return flashloan_token_address

        assert (
            flashloan_token_address != arb_data[0]["targetToken"]
        ), "The flashloan token address must be different from the first targetToken address in the arb data."

        if verbose:
            self._print_verbose(flashloan_amount, flashloan_token_address)
        # Set the gas price (gwei)
        gas_price = int(self.base_gas_price * self.gas_price_multiplier)

        # Prepare the transaction
        transaction = self.arb_contract.functions.flashloanAndArb(
            arb_data, flashloan_token_address, flashloan_amount
        ).buildTransaction(
            {
                "gas": self.gas_limit,
                "gasPrice": gas_price,
                "nonce": self.nonce,
            }
        )
        if result == self.XS_TRANSACTION:
            return transaction

        # Sign the transaction
        signed_txn = self.ConfigObj.w3.eth.account.signTransaction(
            transaction, self.ConfigObj.ETH_PRIVATE_KEY_BE_CAREFUL
        )
        if result == self.XS_SIGNED:
            return signed_txn
        # Send the transaction
        tx_hash = self.ConfigObj.w3.eth.sendRawTransaction(signed_txn.rawTransaction)
        print(f"Transaction sent with hash: {tx_hash}")
        return tx_hash.hex()

    def _print_verbose(
        self, flashloan_amount: int or float, flashloan_token_address: str
    ):
        """
        Print the transaction details.

        Parameters
        ----------
        flashloan_amount : int or float
            The flashloan amount.
        flashloan_token_address : str
            The flashloan token address.

        """
        print(f"flashloan amount: {flashloan_amount}")
        print(f"flashloan token address: {flashloan_token_address}")
        print(f"Gas price: {self.gas_price_gwei} gwei")
        print(
            f"Gas limit in USD ${self.usd_gas_limit} " f"Gas limit: {self.gas_limit} "
        )

        balance = self.ConfigObj.w3.eth.get_balance(
            self.ConfigObj.LOCAL_ACCOUNT.address
        )
        print(
            f"Balance of the sender's account: \n"
            f"{balance} Wei \n"
            f"{self.ConfigObj.w3.from_wei(balance, 'ether')} Ether"
        )


@dataclass
class TxHelpers:
    """
    This class is used to organize web3 transaction tools.
    """

    __VERSION__ = __VERSION__
    __DATE__ = __DATE__

    ConfigObj: Config
    # This is used for the Alchemy SDK
    network = Network.ETH_MAINNET

    def __post_init__(self):

        if self.ConfigObj.network.DEFAULT_PROVIDER != "tenderly":
            self.alchemy = Alchemy(
                api_key=self.ConfigObj.WEB3_ALCHEMY_PROJECT_ID,
                network=self.network,
                max_retries=3,
            )
        self.arb_contract = self.ConfigObj.BANCOR_ARBITRAGE_CONTRACT
        self.web3 = self.ConfigObj.w3
        # Set the local account
        self.local_account = self.web3.eth.account.from_key(
            self.ConfigObj.ETH_PRIVATE_KEY_BE_CAREFUL
        )

        # Set the public address
        self.wallet_address = str(self.local_account.address)

        self.alchemy_api_url = self.ConfigObj.RPC_URL
        self.nonce = self.get_nonce()

    XS_API_CALLS = "various_api_calls"
    XS_TRANSACTION = "transaction_built"
    XS_GAS_IN_BNT = "gas_in_bnt"
    XS_MIN_PROFIT_CHECK = "min_profit_check"

    def validate_and_submit_transaction(
        self,
        route_struct: List[Dict[str, Any]],
        src_amt: int,
        src_address: str,
        expected_profit_eth: Decimal,
        expected_profit_usd: Decimal,
        result: str = None,
        verbose: bool = False,
        safety_override: bool = False,
        log_object: Dict[str, Any] = None,
        flashloan_struct: List[Dict[str, int or str]] = None,
    ) -> Optional[Dict[str, Any]]:
        """
        Validates and submits a transaction to the arb contract.

        Parameters
        ----------

        """

        if expected_profit_eth < self.ConfigObj.DEFAULT_MIN_PROFIT_GAS_TOKEN:
            self.ConfigObj.logger.info(
                f"Transaction below minimum profit, reverting... /*_*\\"
            )
            return None

        # Get current base fee for pending block
        current_gas_price = self.web3.eth.get_block("pending").get("baseFeePerGas")

        if verbose:
            self.ConfigObj.logger.info("Validating trade...")
            self.ConfigObj.logger.debug(
                f"\nRoute to execute: routes: {route_struct}, sourceAmount: {src_amt}, source token: {src_address}, expected profit in GAS TOKEN: {num_format(expected_profit_eth)} \n\n"
            )

        # Get the current recommended priority fee from Alchemy, and increase it by our offset
        current_max_priority_gas = (
            int(
                self.get_max_priority_fee_per_gas_alchemy()
                * self.ConfigObj.DEFAULT_GAS_PRICE_OFFSET
            )
            if self.ConfigObj.NETWORK in "ethereum"
            else 0
        )

        # Get current block number
        block_number = self.web3.eth.get_block("latest")["number"]
        # Get current nonce for our account
        nonce = self.get_nonce()

        if result == self.XS_API_CALLS:
            return current_gas_price, current_max_priority_gas, block_number, nonce

        arb_tx = self.build_transaction_with_gas(
            routes=route_struct,
            src_address=src_address,
            src_amt=src_amt,
            gas_price=current_gas_price,
            max_priority=current_max_priority_gas,
            nonce=nonce,
            test_fake_gas=True if result is not None else False,
            flashloan_struct=flashloan_struct,
        )
        if result == self.XS_TRANSACTION:
            return arb_tx

        if arb_tx is None:
            self.ConfigObj.logger.info("Failed to construct trade, discarding.")
            return None
        gas_estimate = arb_tx["gas"]
        current_gas_price = arb_tx["maxFeePerGas"]

        # Multiply expected gas by 0.8 to account for actual gas usage vs expected.
        gas_cost_eth = (
            Decimal(str(current_gas_price))
            * Decimal(str(gas_estimate))
            * Decimal(self.ConfigObj.EXPECTED_GAS_MODIFIER)
            / Decimal("10") ** Decimal("18")
        )
        # Gas cost in usd can be estimated using the profit usd/eth rate
        gas_cost_usd = gas_cost_eth * expected_profit_usd / expected_profit_eth
        # Multiply by reward percentage, taken from the arb contract
        adjusted_reward = Decimal(
            Decimal(expected_profit_eth) * Decimal(self.ConfigObj.ARB_REWARD_PERCENTAGE)
        )
        adjusted_reward_usd = (
            adjusted_reward * expected_profit_usd / expected_profit_eth
        )

        transaction_log = {
            "block_number": block_number,
            "gas": gas_estimate,
            "base_fee_wei": (current_gas_price - arb_tx["maxPriorityFeePerGas"]),
            "priority_fee_wei": arb_tx["maxPriorityFeePerGas"],
            "max_gas_fee_wei": current_gas_price,
            "gas_cost_eth": num_format_float(gas_cost_eth),
            "gas_cost_usd": +num_format_float(gas_cost_usd),
        }

        log_json = {**log_object, **transaction_log}

        self.ConfigObj.logger.info(
            log_format(log_data=log_json, log_name="arb_with_gas")
        )
        if result == self.XS_MIN_PROFIT_CHECK:
            return adjusted_reward, gas_cost_eth

        if adjusted_reward > gas_cost_eth or safety_override:
            self.ConfigObj.logger.info(
                f"Expected reward of {num_format(adjusted_reward)} GAS TOKEN vs cost of {num_format(gas_cost_eth)} GAS TOKEN in gas, executing arb."
            )
            self.ConfigObj.logger.info(
                f"Expected reward of {num_format(adjusted_reward_usd)} USD vs cost of {num_format(gas_cost_usd)} USD in gas, executing arb."
            )

            # Submit the transaction

            if self.ConfigObj.network == "ethereum":

                tx_hash = self.submit_private_transaction(
                    arb_tx=arb_tx, block_number=block_number
                )
            else:
                tx_hash = self.submit_transaction(arb_tx=arb_tx)
            self.ConfigObj.logger.info(f"Arbitrage executed, tx hash: {tx_hash}")
            return tx_hash if tx_hash is not None else None
        else:
            self.ConfigObj.logger.info(
                f"Gas price too expensive! profit of {num_format(adjusted_reward)} GAS TOKEN vs gas cost of {num_format(gas_cost_eth)} GAS TOKEN. Abort, abort!\n\n"
            )
            self.ConfigObj.logger.info(
                f"Gas price too expensive! profit of {num_format(adjusted_reward_usd)} USD vs gas cost of {num_format(gas_cost_usd)} USD. Abort, abort!\n\n"
            )
            return None

    def get_gas_price(self) -> int:
        """
        Returns the current gas price
        """
        return self.ConfigObj.w3.eth.gas_price

    def get_bnt_tkn_liquidity(self) -> Tuple[int, int]:
        """
        Return the current liquidity of the Bancor V3 BNT + ETH pool
        """
        pool = self.ConfigObj.db.get_pool(
            exchange_name=self.ConfigObj.BANCOR_V3_NAME,
            tkn1_address=self.ConfigObj.ETH_ADDRESS,
        )
        return pool.tkn0_balance, pool.tkn1_balance

    @staticmethod
    def get_break_even_gas_price(bnt_profit: int, gas_estimate: int, bnt: int, eth):
        """
        get the maximum gas price which can be used without causing a fiscal loss

        bnt_profit: the minimum profit required for the transaction to be profitable
        gas_estimate: the estimated gas cost of the transaction
        bnt: the current BNT liquidity in the Bancor V3 BNT + ETH pool
        eth: the current ETH liquidity in the Bancor V3 BNT + ETH pool

        returns: the maximum gas price which can be used without causing a fiscal loss
        """
        profit_wei = int(bnt_profit * 10**18)
        return profit_wei * eth // (gas_estimate * bnt)

    def get_gas_estimate(self, transaction: TxReceipt) -> int:
        """
        Returns the estimated gas cost of the transaction

        transaction: the transaction to be submitted to the blockchain

        returns: the estimated gas cost of the transaction
        """
        return self.web3.eth.estimate_gas(transaction=transaction)

    def get_access_list(self, transaction_data, expected_gas, eth_input=None):
        expected_gas = hex(expected_gas)
        json_data = (
            {
                "id": 1,
                "jsonrpc": "2.0",
                "method": "eth_createAccessList",
                "params": [
                    {
                        "from": self.wallet_address,
                        "to": self.arb_contract.address,
                        "gas": expected_gas,
                        "data": transaction_data,
                    }
                ],
            }
            if eth_input is None
            else {
                "id": 1,
                "jsonrpc": "2.0",
                "method": "eth_createAccessList",
                "params": [
                    {
                        "from": self.wallet_address,
                        "to": self.arb_contract.address,
                        "gas": expected_gas,
                        "value": hex(eth_input),
                        "data": transaction_data,
                    }
                ],
            }
        )
        response = requests.post(self.alchemy_api_url, json=json_data)
        if "failed to apply transaction" in response.text:
            return None
        else:
            access_list = json.loads(response.text)["result"]["accessList"]
            return access_list

    def construct_contract_function(
        self,
        routes: List[Dict[str, Any]],
        src_amt: int,
        src_address: str,
        gas_price: int,
        max_priority: int,
        nonce: int,
        flashloan_struct=None,
    ):
        """
        Builds the transaction using the Arb Contract function. This version can generate transactions using flashloanAndArb and flashloanAndArbV2.

        routes: the routes to be used in the transaction
        src_amt: the amount of the source token to be sent to the transaction
        gas_price: the gas price to be used in the transaction

        returns: the transaction function ready to be submitted
        """
        if flashloan_struct is None:
            transaction = self.arb_contract.functions.flashloanAndArb(
                routes, src_address, src_amt
            ).build_transaction(
                self.build_tx(
                    base_gas_price=gas_price, max_priority_fee=max_priority, nonce=nonce
                )
            )
        else:
            transaction = self.arb_contract.functions.flashloanAndArbV2(
                flashloan_struct, routes
            ).build_transaction(
                self.build_tx(
                    base_gas_price=gas_price, max_priority_fee=max_priority, nonce=nonce
                )
            )
        return transaction

    # bookmark
    def build_transaction_with_gas(
        self,
        routes: List[Dict[str, Any]],
        src_amt: int,
        src_address: str,
        gas_price: int,
        max_priority: int,
        nonce: int,
        access_list: bool = True,
        test_fake_gas: bool = False,
        flashloan_struct: List[Dict[str, int or str]] = None,
    ):
        """
        Builds the transaction to be submitted to the blockchain.

        routes: the routes to be used in the transaction
        src_amt: the amount of the source token to be sent to the transaction
        gas_price: the gas price to be used in the transaction

        returns: the transaction to be submitted to the blockchain
        """

        try:
            transaction = self.construct_contract_function(
                routes=routes,
                src_amt=src_amt,
                src_address=src_address,
                gas_price=gas_price,
                max_priority=max_priority,
                nonce=nonce,
                flashloan_struct=flashloan_struct,
            )
        except Exception as e:
            self.ConfigObj.logger.info(
                f"Error when building transaction: {e.__class__.__name__} {e}"
            )
            if "max fee per gas less than block base fee" in str(e):
                try:
                    message = str(e)
                    split1 = message.split("maxFeePerGas: ")[1]
                    split2 = split1.split(" baseFee: ")
                    split_baseFee = int(int(split2[1].split(" (supplied gas")[0]))
                    split_maxPriorityFeePerGas = int(
                        int(split2[0]) * self.ConfigObj.DEFAULT_GAS_PRICE_OFFSET
                    )
                    self.ConfigObj.logger.info(
                        f"Retrying transaction with maxPriorityFeePerGas: {split_maxPriorityFeePerGas}, baseFee: {split_baseFee}"
                    )
                    transaction = self.construct_contract_function(
                        routes=routes,
                        src_amt=src_amt,
                        src_address=src_address,
                        gas_price=split_baseFee,
                        max_priority=split_maxPriorityFeePerGas,
                        nonce=nonce,
                        flashloan_struct=flashloan_struct,
                    )
                except Exception as e:
                    self.ConfigObj.logger.info(
<<<<<<< HEAD
                        f"(***2***) New error when building transaction: {e.__class__.__name__} {e},"
                        f"routes: {routes}, src_amt: {src_amt}, src_address: {src_address}, gas_price: {gas_price},"
                        f"max_priority: {max_priority}, nonce: {nonce},"
                    )
=======
                        f"(***1***) Error when building transaction: {e.__class__.__name__} {e}")
>>>>>>> 07d5e623
            else:
                self.ConfigObj.logger.info(
                    f"(***2***) Error when building transaction: {e.__class__.__name__} {e}")
                return None
        if test_fake_gas:
            transaction["gas"] = self.ConfigObj.DEFAULT_GAS
            return transaction

        try:
            estimated_gas = (
                self.web3.eth.estimate_gas(transaction=transaction)
                + self.ConfigObj.DEFAULT_GAS_SAFETY_OFFSET
            )
        except Exception as e:
            self.ConfigObj.logger.info(
                f"Failed to estimate gas for transaction because the transaction is likely fail. Most often this is due to an arb opportunity already being closed, but it can include other bugs. Exception: {e}"
            )
            return None
        try:
            if access_list:
                access_list = self.get_access_list(
                    transaction_data=transaction["data"], expected_gas=estimated_gas
                )

                if access_list is not None:
                    transaction_after = transaction
                    transaction_after["accessList"] = access_list
                    self.ConfigObj.logger.debug(
                        f"Transaction after access list: {transaction}"
                    )
                    estimated_gas_after = (
                        self.web3.eth.estimate_gas(transaction=transaction_after)
                        + self.ConfigObj.DEFAULT_GAS_SAFETY_OFFSET
                    )
                    self.ConfigObj.logger.debug(
                        f"gas before access list: {estimated_gas}, after access list: {estimated_gas_after}"
                    )
                    if estimated_gas_after is not None:
                        if estimated_gas_after < estimated_gas:
                            transaction = transaction_after
                            estimated_gas = estimated_gas_after
                else:
                    self.ConfigObj.logger.info(
                        f"Failed to apply access list to transaction"
                    )
        except Exception as e:
            self.ConfigObj.logger.info(
                f"Failed to add Access List to transaction. This should not invalidate the transaction. Exception: {e}"
            )
        transaction["gas"] = estimated_gas
        return transaction

    def get_nonce(self):
        """
        Returns the nonce of the wallet address.
        """
        return self.web3.eth.get_transaction_count(self.wallet_address)

    def build_tx(
        self,
        nonce: int,
        base_gas_price: int = 0,
        max_priority_fee: int = 0,
    ) -> Dict[str, Any]:
        """
        Builds the transaction to be submitted to the blockchain.

        maxFeePerGas: the maximum gas price to be paid for the transaction
        maxPriorityFeePerGas: the maximum miner tip to be given for the transaction

        The following condition must be met:
        maxFeePerGas <= baseFee + maxPriorityFeePerGas

        returns: the transaction to be submitted to the blockchain
        """
        max_priority_fee = int(max_priority_fee)
        base_gas_price = int(base_gas_price)
        max_gas_price = base_gas_price + max_priority_fee

        if self.ConfigObj.NETWORK in "ethereum":
            return {
                "type": "0x2",
                "maxFeePerGas": max_gas_price,
                "maxPriorityFeePerGas": max_priority_fee,
                "from": self.wallet_address,
                "nonce": nonce,
            }
        else:
            return {
                "gasPrice": max_gas_price,
                "from": self.wallet_address,
                "nonce": nonce,
            }

    def submit_transaction(self, arb_tx: str) -> Any:
        """
        Submits the transaction to the blockchain.

        arb_tx: the transaction to be submitted to the blockchain

        returns: the transaction hash of the submitted transaction
        """
        self.ConfigObj.logger.info(f"Attempting to submit tx {arb_tx}")
        signed_arb_tx = self.sign_transaction(arb_tx)
        self.ConfigObj.logger.info(f"Attempting to submit tx {signed_arb_tx}")
        tx = self.web3.eth.send_raw_transaction(signed_arb_tx.rawTransaction)
        tx_hash = self.web3.toHex(tx)
        try:
            tx_receipt = self.web3.eth.wait_for_transaction_receipt(tx)
            return tx_receipt
        except TimeExhausted as e:
            self.ConfigObj.logger.info(
                f"Transaction is stuck in mempool, exception: {e}"
            )
            return None

    def submit_private_transaction(self, arb_tx, block_number: int) -> Any:
        """
        Submits the transaction privately through Alchemy -> Flashbots RPC to mitigate frontrunning.

        :param arb_tx: the transaction to be submitted to the blockchain
        :param block_number: the current block number

        returns: The transaction receipt, or None if the transaction failed
        """
        self.ConfigObj.logger.info(
            f"Attempting to submit tx to Flashbots, please hold."
        )
        signed_arb_tx = self.sign_transaction(arb_tx).rawTransaction
        signed_tx_string = signed_arb_tx.hex()

        max_block_number = hex(block_number + 10)

        params = [
            {
                "tx": signed_tx_string,
                "maxBlockNumber": max_block_number,
                "preferences": {"fast": True},
            }
        ]
        response = self.alchemy.core.provider.make_request(
            method="eth_sendPrivateTransaction",
            params=params,
            method_name="eth_sendPrivateTransaction",
            headers=self._get_headers,
        )
        self.ConfigObj.logger.info(
            f"Submitted transaction to Flashbots RPC, response: {response}"
        )
        if response != 400:
            tx_hash = response.get("result")
            try:
                tx_receipt = self.web3.eth.wait_for_transaction_receipt(tx_hash)
                tx_hash = tx_receipt["transactionHash"]
                return tx_hash
            except TimeExhausted as e:
                self.ConfigObj.logger.info(
                    f"Transaction stuck in mempool for 120 seconds, cancelling."
                )
                self.cancel_private_transaction(arb_tx, block_number)
                return None
        else:
            self.ConfigObj.logger.info(f"Failed to submit transaction to Flashbots RPC")
            return None

    def cancel_private_transaction(self, arb_tx, block_number: int):
        self.ConfigObj.logger.info(
            f"Attempting to cancel tx to Flashbots, please hold."
        )
        arb_tx["data"] = ""
        signed_arb_tx = self.sign_transaction(arb_tx).rawTransaction
        signed_tx_string = signed_arb_tx.hex()
        max_block_number = hex(block_number + 10)
        params = [
            {
                "tx": signed_tx_string,
                "maxBlockNumber": max_block_number,
                "preferences": {"fast": True},
            }
        ]
        response = self.alchemy.core.provider.make_request(
            method="eth_sendPrivateTransaction",
            params=params,
            method_name="eth_sendPrivateTransaction",
            headers=self._get_headers,
        )
        if response != 400:
            self.ConfigObj.logger.info(
                f"Submitted cancellation to Flashbots RPC, response: {response}"
            )
            return None
        else:
            self.ConfigObj.logger.info(
                f"Failed to submit cancellation to Flashbots RPC"
            )
            return None

    def sign_transaction(self, transaction: Dict[str, Any]) -> Dict[str, Any]:
        """
        Signs the transaction.

        transaction: the transaction to be signed

        returns: the signed transaction
        """
        return self.web3.eth.account.sign_transaction(
            transaction, self.ConfigObj.ETH_PRIVATE_KEY_BE_CAREFUL
        )

    @property
    def _get_alchemy_url(self):
        """
        Returns the Alchemy API URL with attached API key
        """
        return self.alchemy_api_url

    @property
    def _get_headers(self):
        """
        Returns the headers for the API call
        """
        return {"accept": "application/json", "content-type": "application/json"}

    @staticmethod
    def _get_payload(method: str, params: [] = None) -> Dict:
        """
        Generates the request payload for the API call. If the method is "eth_estimateGas", it attaches the params
        :param method: the API method to call
        """

        if method == "eth_estimateGas" or method == "eth_sendPrivateTransaction":
            return {"id": 1, "jsonrpc": "2.0", "method": method, "params": params}
        else:
            return {"id": 1, "jsonrpc": "2.0", "method": method}

    def _query_alchemy_api_gas_methods(self, method: str, params: list = None):
        """
        This queries the Alchemy API for a gas-related call which returns a Hex String.
        The Hex String can be decoded by casting it as an int like so: int(hex_str, 16)

        :param method: the API method to call
        """
        response = requests.post(
            self.alchemy_api_url,
            json=self._get_payload(method=method, params=params),
            headers=self._get_headers,
        )
        return int(json.loads(response.text)["result"].split("0x")[1], 16)

    def get_max_priority_fee_per_gas_alchemy(self):
        """
        Queries the Alchemy API to get an estimated max priority fee per gas
        """
        result = self._query_alchemy_api_gas_methods(method="eth_maxPriorityFeePerGas")
        return result

    def get_eth_gas_price_alchemy(self):
        """
        Returns an estimated gas price for the upcoming block
        """
        return self._query_alchemy_api_gas_methods(method="eth_gasPrice")

    # def get_gas_estimate_alchemy(self, params: []):
    #     """
    #     :param params: The already-built TX, with the estimated gas price included
    #     """
    #     return self._query_alchemy_api_gas_methods(
    #         method="eth_estimateGas", params=params
    #     )<|MERGE_RESOLUTION|>--- conflicted
+++ resolved
@@ -8,7 +8,6 @@
 __DATE__ = "01/May/2023"
 
 from _decimal import Decimal
-
 # import itertools
 # import random
 # import time
@@ -45,7 +44,6 @@
     gas_price_multiplier : float
         The gas price multiplier.
     """
-
     __VERSION__ = __VERSION__
     __DATE__ = __DATE__
 
@@ -55,7 +53,7 @@
 
     def __post_init__(self):
         self.PRIVATE_KEY: str = self.ConfigObj.ETH_PRIVATE_KEY_BE_CAREFUL
-        self.COINGECKO_URL: str = "https://api.coingecko.com/api/v3/simple/price?ids=ethereum&vs_currencies=usd&include_24hr_change=true"
+        self.COINGECKO_URL: str = 'https://api.coingecko.com/api/v3/simple/price?ids=ethereum&vs_currencies=usd&include_24hr_change=true'
         self.arb_contract: Any = self.ConfigObj.BANCOR_ARBITRAGE_CONTRACT
         self.w3: Web3 = self.ConfigObj.w3
 
@@ -75,8 +73,8 @@
         Returns:
             float: The wallet balance in Ether.
         """
-        balance = self.w3.eth.get_balance(self.wallet_address)
-        return balance, self.w3.from_wei(balance, "ether")
+        balance = self.w3.eth.getBalance(self.wallet_address)
+        return balance, self.w3.fromWei(balance, 'ether')
 
     @property
     def wei_balance(self) -> int:
@@ -98,9 +96,7 @@
 
     @property
     def nonce(self):
-        return self.ConfigObj.w3.eth.getTransactionCount(
-            self.ConfigObj.LOCAL_ACCOUNT.address
-        )
+        return self.ConfigObj.w3.eth.getTransactionCount(self.ConfigObj.LOCAL_ACCOUNT.address)
 
     @property
     def gas_limit(self):
@@ -111,7 +107,7 @@
         """
         Get the base gas price from the Web3 instance.
         """
-        return self.ConfigObj.w3.eth.gas_price
+        return self.ConfigObj.w3.eth.gasPrice
 
     @property
     def gas_price_gwei(self):
@@ -127,14 +123,11 @@
         """
         response = requests.get(self.COINGECKO_URL)
         data = response.json()
-        return data["ethereum"]["usd"]
+        return data['ethereum']['usd']
 
     @property
     def deadline(self):
-        return (
-            self.ConfigObj.w3.eth.get_block("latest")["timestamp"]
-            + self.ConfigObj.DEFAULT_BLOCKTIME_DEVIATION
-        )
+        return self.ConfigObj.w3.eth.getBlock('latest')['timestamp'] + self.ConfigObj.DEFAULT_BLOCKTIME_DEVIATION
 
     def get_gas_limit_from_usd(self, gas_cost_usd: float) -> int:
         """Calculate the gas limit based on the desired gas cost in USD.
@@ -153,14 +146,12 @@
     XS_TRANSACTION = "transaction_built"
     XS_SIGNED = "transaction_signed"
 
-    def submit_flashloan_arb_tx(
-        self,
-        arb_data: List[Dict[str, Any]],
-        flashloan_token_address: str,
-        flashloan_amount: int or float,
-        verbose: bool = True,
-        result=None,
-    ) -> str:
+    def submit_flashloan_arb_tx(self,
+                                arb_data: List[Dict[str, Any]],
+                                flashloan_token_address: str,
+                                flashloan_amount: int or float,
+                                verbose: bool = True,
+                                result=None) -> str:
         """Submit a flashloan arbitrage transaction.
 
         Parameters
@@ -190,12 +181,13 @@
         if result == self.XS_WETH:
             return flashloan_token_address
 
-        assert (
-            flashloan_token_address != arb_data[0]["targetToken"]
-        ), "The flashloan token address must be different from the first targetToken address in the arb data."
+        assert flashloan_token_address != arb_data[0]['targetToken'], \
+            "The flashloan token address must be different from the first targetToken address in the arb data."
 
         if verbose:
-            self._print_verbose(flashloan_amount, flashloan_token_address)
+            self._print_verbose(
+                flashloan_amount, flashloan_token_address
+            )
         # Set the gas price (gwei)
         gas_price = int(self.base_gas_price * self.gas_price_multiplier)
 
@@ -204,9 +196,9 @@
             arb_data, flashloan_token_address, flashloan_amount
         ).buildTransaction(
             {
-                "gas": self.gas_limit,
-                "gasPrice": gas_price,
-                "nonce": self.nonce,
+                'gas': self.gas_limit,
+                'gasPrice': gas_price,
+                'nonce': self.nonce,
             }
         )
         if result == self.XS_TRANSACTION:
@@ -223,9 +215,7 @@
         print(f"Transaction sent with hash: {tx_hash}")
         return tx_hash.hex()
 
-    def _print_verbose(
-        self, flashloan_amount: int or float, flashloan_token_address: str
-    ):
+    def _print_verbose(self, flashloan_amount: int or float, flashloan_token_address: str):
         """
         Print the transaction details.
 
@@ -240,18 +230,13 @@
         print(f"flashloan amount: {flashloan_amount}")
         print(f"flashloan token address: {flashloan_token_address}")
         print(f"Gas price: {self.gas_price_gwei} gwei")
-        print(
-            f"Gas limit in USD ${self.usd_gas_limit} " f"Gas limit: {self.gas_limit} "
-        )
-
-        balance = self.ConfigObj.w3.eth.get_balance(
-            self.ConfigObj.LOCAL_ACCOUNT.address
-        )
-        print(
-            f"Balance of the sender's account: \n"
-            f"{balance} Wei \n"
-            f"{self.ConfigObj.w3.from_wei(balance, 'ether')} Ether"
-        )
+        print(f"Gas limit in USD ${self.usd_gas_limit} "
+              f"Gas limit: {self.gas_limit} ")
+
+        balance = self.ConfigObj.w3.eth.getBalance(self.ConfigObj.LOCAL_ACCOUNT.address)
+        print(f"Balance of the sender's account: \n"
+              f"{balance} Wei \n"
+              f"{self.ConfigObj.w3.fromWei(balance, 'ether')} Ether")
 
 
 @dataclass
@@ -259,7 +244,6 @@
     """
     This class is used to organize web3 transaction tools.
     """
-
     __VERSION__ = __VERSION__
     __DATE__ = __DATE__
 
@@ -270,17 +254,11 @@
     def __post_init__(self):
 
         if self.ConfigObj.network.DEFAULT_PROVIDER != "tenderly":
-            self.alchemy = Alchemy(
-                api_key=self.ConfigObj.WEB3_ALCHEMY_PROJECT_ID,
-                network=self.network,
-                max_retries=3,
-            )
+            self.alchemy = Alchemy(api_key=self.ConfigObj.WEB3_ALCHEMY_PROJECT_ID, network=self.network, max_retries=3)
         self.arb_contract = self.ConfigObj.BANCOR_ARBITRAGE_CONTRACT
         self.web3 = self.ConfigObj.w3
         # Set the local account
-        self.local_account = self.web3.eth.account.from_key(
-            self.ConfigObj.ETH_PRIVATE_KEY_BE_CAREFUL
-        )
+        self.local_account = self.web3.eth.account.from_key(self.ConfigObj.ETH_PRIVATE_KEY_BE_CAREFUL)
 
         # Set the public address
         self.wallet_address = str(self.local_account.address)
@@ -294,17 +272,17 @@
     XS_MIN_PROFIT_CHECK = "min_profit_check"
 
     def validate_and_submit_transaction(
-        self,
-        route_struct: List[Dict[str, Any]],
-        src_amt: int,
-        src_address: str,
-        expected_profit_eth: Decimal,
-        expected_profit_usd: Decimal,
-        result: str = None,
-        verbose: bool = False,
-        safety_override: bool = False,
-        log_object: Dict[str, Any] = None,
-        flashloan_struct: List[Dict[str, int or str]] = None,
+            self,
+            route_struct: List[Dict[str, Any]],
+            src_amt: int,
+            src_address: str,
+            expected_profit_eth: Decimal,
+            expected_profit_usd: Decimal,
+            result: str = None,
+            verbose: bool = False,
+            safety_override: bool = False,
+            log_object: Dict[str, Any] = None,
+            flashloan_struct: List[Dict[str, int or str]] = None
     ) -> Optional[Dict[str, Any]]:
         """
         Validates and submits a transaction to the arb contract.
@@ -315,29 +293,20 @@
         """
 
         if expected_profit_eth < self.ConfigObj.DEFAULT_MIN_PROFIT_GAS_TOKEN:
-            self.ConfigObj.logger.info(
-                f"Transaction below minimum profit, reverting... /*_*\\"
-            )
+            self.ConfigObj.logger.info(f"Transaction below minimum profit, reverting... /*_*\\")
             return None
 
         # Get current base fee for pending block
-        current_gas_price = self.web3.eth.get_block("pending").get("baseFeePerGas")
+        current_gas_price = self.web3.eth.getBlock("pending").get("baseFeePerGas")
 
         if verbose:
             self.ConfigObj.logger.info("Validating trade...")
             self.ConfigObj.logger.debug(
-                f"\nRoute to execute: routes: {route_struct}, sourceAmount: {src_amt}, source token: {src_address}, expected profit in GAS TOKEN: {num_format(expected_profit_eth)} \n\n"
-            )
+                f"\nRoute to execute: routes: {route_struct}, sourceAmount: {src_amt}, source token: {src_address}, expected profit in GAS TOKEN: {num_format(expected_profit_eth)} \n\n")
 
         # Get the current recommended priority fee from Alchemy, and increase it by our offset
-        current_max_priority_gas = (
-            int(
-                self.get_max_priority_fee_per_gas_alchemy()
-                * self.ConfigObj.DEFAULT_GAS_PRICE_OFFSET
-            )
-            if self.ConfigObj.NETWORK in "ethereum"
-            else 0
-        )
+        current_max_priority_gas = int(
+            self.get_max_priority_fee_per_gas_alchemy() * self.ConfigObj.DEFAULT_GAS_PRICE_OFFSET) if self.ConfigObj.NETWORK in "ethereum" else 0
 
         # Get current block number
         block_number = self.web3.eth.get_block("latest")["number"]
@@ -355,7 +324,7 @@
             max_priority=current_max_priority_gas,
             nonce=nonce,
             test_fake_gas=True if result is not None else False,
-            flashloan_struct=flashloan_struct,
+            flashloan_struct=flashloan_struct
         )
         if result == self.XS_TRANSACTION:
             return arb_tx
@@ -367,37 +336,22 @@
         current_gas_price = arb_tx["maxFeePerGas"]
 
         # Multiply expected gas by 0.8 to account for actual gas usage vs expected.
-        gas_cost_eth = (
-            Decimal(str(current_gas_price))
-            * Decimal(str(gas_estimate))
-            * Decimal(self.ConfigObj.EXPECTED_GAS_MODIFIER)
-            / Decimal("10") ** Decimal("18")
-        )
+        gas_cost_eth = Decimal(str(current_gas_price)) * Decimal(str(gas_estimate)) * Decimal(self.ConfigObj.EXPECTED_GAS_MODIFIER) / Decimal('10') ** Decimal('18')
         # Gas cost in usd can be estimated using the profit usd/eth rate
-        gas_cost_usd = gas_cost_eth * expected_profit_usd / expected_profit_eth
+        gas_cost_usd = gas_cost_eth * expected_profit_usd/expected_profit_eth
         # Multiply by reward percentage, taken from the arb contract
-        adjusted_reward = Decimal(
-            Decimal(expected_profit_eth) * Decimal(self.ConfigObj.ARB_REWARD_PERCENTAGE)
-        )
-        adjusted_reward_usd = (
-            adjusted_reward * expected_profit_usd / expected_profit_eth
-        )
-
-        transaction_log = {
-            "block_number": block_number,
-            "gas": gas_estimate,
-            "base_fee_wei": (current_gas_price - arb_tx["maxPriorityFeePerGas"]),
-            "priority_fee_wei": arb_tx["maxPriorityFeePerGas"],
-            "max_gas_fee_wei": current_gas_price,
-            "gas_cost_eth": num_format_float(gas_cost_eth),
-            "gas_cost_usd": +num_format_float(gas_cost_usd),
-        }
+        adjusted_reward = Decimal(Decimal(expected_profit_eth) * Decimal(self.ConfigObj.ARB_REWARD_PERCENTAGE))
+        adjusted_reward_usd = adjusted_reward * expected_profit_usd/expected_profit_eth
+
+        transaction_log = {"block_number": block_number, "gas": gas_estimate,
+                           "base_fee_wei": (current_gas_price - arb_tx["maxPriorityFeePerGas"]),
+                           "priority_fee_wei": arb_tx["maxPriorityFeePerGas"], "max_gas_fee_wei": current_gas_price,
+                           "gas_cost_eth": num_format_float(gas_cost_eth),
+                           "gas_cost_usd": + num_format_float(gas_cost_usd)}
 
         log_json = {**log_object, **transaction_log}
 
-        self.ConfigObj.logger.info(
-            log_format(log_data=log_json, log_name="arb_with_gas")
-        )
+        self.ConfigObj.logger.info(log_format(log_data=log_json, log_name='arb_with_gas'))
         if result == self.XS_MIN_PROFIT_CHECK:
             return adjusted_reward, gas_cost_eth
 
@@ -439,9 +393,9 @@
         """
         Return the current liquidity of the Bancor V3 BNT + ETH pool
         """
-        pool = self.ConfigObj.db.get_pool(
-            exchange_name=self.ConfigObj.BANCOR_V3_NAME,
-            tkn1_address=self.ConfigObj.ETH_ADDRESS,
+        pool = (
+            self.ConfigObj.db.get_pool(exchange_name=self.ConfigObj.BANCOR_V3_NAME,
+                                       tkn1_address=self.ConfigObj.ETH_ADDRESS)
         )
         return pool.tkn0_balance, pool.tkn1_balance
 
@@ -457,7 +411,7 @@
 
         returns: the maximum gas price which can be used without causing a fiscal loss
         """
-        profit_wei = int(bnt_profit * 10**18)
+        profit_wei = int(bnt_profit * 10 ** 18)
         return profit_wei * eth // (gas_estimate * bnt)
 
     def get_gas_estimate(self, transaction: TxReceipt) -> int:
@@ -472,53 +426,48 @@
 
     def get_access_list(self, transaction_data, expected_gas, eth_input=None):
         expected_gas = hex(expected_gas)
-        json_data = (
-            {
-                "id": 1,
-                "jsonrpc": "2.0",
-                "method": "eth_createAccessList",
-                "params": [
-                    {
-                        "from": self.wallet_address,
-                        "to": self.arb_contract.address,
-                        "gas": expected_gas,
-                        "data": transaction_data,
-                    }
-                ],
-            }
-            if eth_input is None
-            else {
-                "id": 1,
-                "jsonrpc": "2.0",
-                "method": "eth_createAccessList",
-                "params": [
-                    {
-                        "from": self.wallet_address,
-                        "to": self.arb_contract.address,
-                        "gas": expected_gas,
-                        "value": hex(eth_input),
-                        "data": transaction_data,
-                    }
-                ],
-            }
-        )
+        json_data = {
+            "id": 1,
+            "jsonrpc": "2.0",
+            "method": "eth_createAccessList",
+            "params": [
+                {
+                    "from": self.wallet_address,
+                    "to": self.arb_contract.address,
+                    "gas": expected_gas,
+                    "data": transaction_data
+                }
+            ]
+        } if eth_input is None else {
+            "id": 1,
+            "jsonrpc": "2.0",
+            "method": "eth_createAccessList",
+            "params": [
+                {
+                    "from": self.wallet_address,
+                    "to": self.arb_contract.address,
+                    "gas": expected_gas,
+                    "value": hex(eth_input),
+                    "data": transaction_data
+                }
+            ]
+        }
         response = requests.post(self.alchemy_api_url, json=json_data)
         if "failed to apply transaction" in response.text:
             return None
         else:
-            access_list = json.loads(response.text)["result"]["accessList"]
+            access_list = json.loads(response.text)['result']['accessList']
             return access_list
 
-    def construct_contract_function(
-        self,
-        routes: List[Dict[str, Any]],
-        src_amt: int,
-        src_address: str,
-        gas_price: int,
-        max_priority: int,
-        nonce: int,
-        flashloan_struct=None,
-    ):
+    def construct_contract_function(self,
+                                    routes: List[Dict[str, Any]],
+                                    src_amt: int,
+                                    src_address: str,
+                                    gas_price: int,
+                                    max_priority: int,
+                                    nonce: int,
+                                    flashloan_struct=None
+                                    ):
         """
         Builds the transaction using the Arb Contract function. This version can generate transactions using flashloanAndArb and flashloanAndArbV2.
 
@@ -546,18 +495,17 @@
             )
         return transaction
 
-    # bookmark
     def build_transaction_with_gas(
-        self,
-        routes: List[Dict[str, Any]],
-        src_amt: int,
-        src_address: str,
-        gas_price: int,
-        max_priority: int,
-        nonce: int,
-        access_list: bool = True,
-        test_fake_gas: bool = False,
-        flashloan_struct: List[Dict[str, int or str]] = None,
+            self,
+            routes: List[Dict[str, Any]],
+            src_amt: int,
+            src_address: str,
+            gas_price: int,
+            max_priority: int,
+            nonce: int,
+            access_list: bool = True,
+            test_fake_gas: bool = False,
+            flashloan_struct: List[Dict[str, int or str]] = None
     ):
         """
         Builds the transaction to be submitted to the blockchain.
@@ -577,24 +525,16 @@
                 gas_price=gas_price,
                 max_priority=max_priority,
                 nonce=nonce,
-                flashloan_struct=flashloan_struct,
-            )
+                flashloan_struct=flashloan_struct)
         except Exception as e:
-            self.ConfigObj.logger.info(
-                f"Error when building transaction: {e.__class__.__name__} {e}"
-            )
+            self.ConfigObj.logger.debug(f"Error when building transaction: {e.__class__.__name__} {e}")
             if "max fee per gas less than block base fee" in str(e):
                 try:
                     message = str(e)
-                    split1 = message.split("maxFeePerGas: ")[1]
-                    split2 = split1.split(" baseFee: ")
+                    split1 = message.split('maxFeePerGas: ')[1]
+                    split2 = split1.split(' baseFee: ')
                     split_baseFee = int(int(split2[1].split(" (supplied gas")[0]))
-                    split_maxPriorityFeePerGas = int(
-                        int(split2[0]) * self.ConfigObj.DEFAULT_GAS_PRICE_OFFSET
-                    )
-                    self.ConfigObj.logger.info(
-                        f"Retrying transaction with maxPriorityFeePerGas: {split_maxPriorityFeePerGas}, baseFee: {split_baseFee}"
-                    )
+                    split_maxPriorityFeePerGas = int(int(split2[0]) * self.ConfigObj.DEFAULT_GAS_PRICE_OFFSET)
                     transaction = self.construct_contract_function(
                         routes=routes,
                         src_amt=src_amt,
@@ -602,18 +542,10 @@
                         gas_price=split_baseFee,
                         max_priority=split_maxPriorityFeePerGas,
                         nonce=nonce,
-                        flashloan_struct=flashloan_struct,
-                    )
+                        flashloan_struct=flashloan_struct)
                 except Exception as e:
                     self.ConfigObj.logger.info(
-<<<<<<< HEAD
-                        f"(***2***) New error when building transaction: {e.__class__.__name__} {e},"
-                        f"routes: {routes}, src_amt: {src_amt}, src_address: {src_address}, gas_price: {gas_price},"
-                        f"max_priority: {max_priority}, nonce: {nonce},"
-                    )
-=======
                         f"(***1***) Error when building transaction: {e.__class__.__name__} {e}")
->>>>>>> 07d5e623
             else:
                 self.ConfigObj.logger.info(
                     f"(***2***) Error when building transaction: {e.__class__.__name__} {e}")
@@ -624,8 +556,8 @@
 
         try:
             estimated_gas = (
-                self.web3.eth.estimate_gas(transaction=transaction)
-                + self.ConfigObj.DEFAULT_GAS_SAFETY_OFFSET
+                    self.web3.eth.estimate_gas(transaction=transaction)
+                    + self.ConfigObj.DEFAULT_GAS_SAFETY_OFFSET
             )
         except Exception as e:
             self.ConfigObj.logger.info(
@@ -634,31 +566,24 @@
             return None
         try:
             if access_list:
-                access_list = self.get_access_list(
-                    transaction_data=transaction["data"], expected_gas=estimated_gas
-                )
+                access_list = self.get_access_list(transaction_data=transaction["data"], expected_gas=estimated_gas)
 
                 if access_list is not None:
                     transaction_after = transaction
                     transaction_after["accessList"] = access_list
-                    self.ConfigObj.logger.debug(
-                        f"Transaction after access list: {transaction}"
-                    )
+                    self.ConfigObj.logger.debug(f"Transaction after access list: {transaction}")
                     estimated_gas_after = (
-                        self.web3.eth.estimate_gas(transaction=transaction_after)
-                        + self.ConfigObj.DEFAULT_GAS_SAFETY_OFFSET
+                            self.web3.eth.estimate_gas(transaction=transaction_after)
+                            + self.ConfigObj.DEFAULT_GAS_SAFETY_OFFSET
                     )
                     self.ConfigObj.logger.debug(
-                        f"gas before access list: {estimated_gas}, after access list: {estimated_gas_after}"
-                    )
+                        f"gas before access list: {estimated_gas}, after access list: {estimated_gas_after}")
                     if estimated_gas_after is not None:
                         if estimated_gas_after < estimated_gas:
                             transaction = transaction_after
                             estimated_gas = estimated_gas_after
                 else:
-                    self.ConfigObj.logger.info(
-                        f"Failed to apply access list to transaction"
-                    )
+                    self.ConfigObj.logger.info(f"Failed to apply access list to transaction")
         except Exception as e:
             self.ConfigObj.logger.info(
                 f"Failed to add Access List to transaction. This should not invalidate the transaction. Exception: {e}"
@@ -673,10 +598,10 @@
         return self.web3.eth.get_transaction_count(self.wallet_address)
 
     def build_tx(
-        self,
-        nonce: int,
-        base_gas_price: int = 0,
-        max_priority_fee: int = 0,
+            self,
+            nonce: int,
+            base_gas_price: int = 0,
+            max_priority_fee: int = 0,
     ) -> Dict[str, Any]:
         """
         Builds the transaction to be submitted to the blockchain.
@@ -725,9 +650,7 @@
             tx_receipt = self.web3.eth.wait_for_transaction_receipt(tx)
             return tx_receipt
         except TimeExhausted as e:
-            self.ConfigObj.logger.info(
-                f"Transaction is stuck in mempool, exception: {e}"
-            )
+            self.ConfigObj.logger.info(f"Transaction is stuck in mempool, exception: {e}")
             return None
 
     def submit_private_transaction(self, arb_tx, block_number: int) -> Any:
@@ -739,9 +662,7 @@
 
         returns: The transaction receipt, or None if the transaction failed
         """
-        self.ConfigObj.logger.info(
-            f"Attempting to submit tx to Flashbots, please hold."
-        )
+        self.ConfigObj.logger.info(f"Attempting to submit tx to Flashbots, please hold.")
         signed_arb_tx = self.sign_transaction(arb_tx).rawTransaction
         signed_tx_string = signed_arb_tx.hex()
 
@@ -760,9 +681,7 @@
             method_name="eth_sendPrivateTransaction",
             headers=self._get_headers,
         )
-        self.ConfigObj.logger.info(
-            f"Submitted transaction to Flashbots RPC, response: {response}"
-        )
+        self.ConfigObj.logger.info(f"Submitted transaction to Flashbots RPC, response: {response}")
         if response != 400:
             tx_hash = response.get("result")
             try:
@@ -770,9 +689,7 @@
                 tx_hash = tx_receipt["transactionHash"]
                 return tx_hash
             except TimeExhausted as e:
-                self.ConfigObj.logger.info(
-                    f"Transaction stuck in mempool for 120 seconds, cancelling."
-                )
+                self.ConfigObj.logger.info(f"Transaction stuck in mempool for 120 seconds, cancelling.")
                 self.cancel_private_transaction(arb_tx, block_number)
                 return None
         else:
@@ -780,9 +697,7 @@
             return None
 
     def cancel_private_transaction(self, arb_tx, block_number: int):
-        self.ConfigObj.logger.info(
-            f"Attempting to cancel tx to Flashbots, please hold."
-        )
+        self.ConfigObj.logger.info(f"Attempting to cancel tx to Flashbots, please hold.")
         arb_tx["data"] = ""
         signed_arb_tx = self.sign_transaction(arb_tx).rawTransaction
         signed_tx_string = signed_arb_tx.hex()
@@ -801,14 +716,10 @@
             headers=self._get_headers,
         )
         if response != 400:
-            self.ConfigObj.logger.info(
-                f"Submitted cancellation to Flashbots RPC, response: {response}"
-            )
+            self.ConfigObj.logger.info(f"Submitted cancellation to Flashbots RPC, response: {response}")
             return None
         else:
-            self.ConfigObj.logger.info(
-                f"Failed to submit cancellation to Flashbots RPC"
-            )
+            self.ConfigObj.logger.info(f"Failed to submit cancellation to Flashbots RPC")
             return None
 
     def sign_transaction(self, transaction: Dict[str, Any]) -> Dict[str, Any]:
