--- conflicted
+++ resolved
@@ -630,15 +630,9 @@
             return transaction
 
         try:
-<<<<<<< HEAD
             estimated_gas = int(
                     self.web3.eth.estimate_gas(transaction=transaction)
                     + self.ConfigObj.DEFAULT_GAS_SAFETY_OFFSET
-=======
-            estimated_gas = (
-                self.web3.eth.estimate_gas(transaction=transaction)
-                + self.ConfigObj.DEFAULT_GAS_SAFETY_OFFSET
->>>>>>> b4afac10
             )
         except Exception as e:
             self.ConfigObj.logger.warning(
