--- conflicted
+++ resolved
@@ -554,14 +554,7 @@
                 )
             )
         except Exception as e:
-<<<<<<< HEAD
-=======
-        #     self.ConfigObj.logger.error(f'{e.__class__.__name__} Error when building transaction: {e}')
-        #     if e.__class__.__name__ == "ContractLogicError":
-        #         self.ConfigObj.logger.error(f"Contract Logic error. This occurs when the transaction would fail & is likely due to stale pool data.")
-        #         return None
-        #
->>>>>>> 987ea49f
+
             self.ConfigObj.logger.debug(f"Error when building transaction: {e.__class__.__name__} {e}")
             if "max fee per gas less than block base fee" in str(e):
                 try:
