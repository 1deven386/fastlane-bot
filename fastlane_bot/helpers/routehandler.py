--- conflicted
+++ resolved
@@ -70,11 +70,7 @@
     __DATE__=__DATE__
 
 
-<<<<<<< HEAD
-def maximize_last_trade_per_tkn(route_struct):
-=======
 def maximize_last_trade_per_tkn(route_struct: List[Dict[str, Any]]) -> List[Dict[str, Any]]:
->>>>>>> 1e34f224
     """
     Sets the source amount of the last trade to 0 per-token, ensuring that all tokens held will be used in the last trade.
 
