"""
Submit handler for the Fastlane project.

(c) Copyright Bprotocol foundation 2023.
Licensed under MIT
"""
__VERSION__ = "1.0"
__DATE__ = "01/May/2023"

import json
from dataclasses import dataclass, asdict
from typing import List, Any, Dict, Callable

import requests
from eth_utils import to_hex
from web3._utils.threads import Timeout
from web3._utils.transactions import fill_nonce
<<<<<<< HEAD

# from web3.contract import ContractFunction
=======
>>>>>>> 196b30e1
from web3.exceptions import TimeExhausted
from web3.types import TxParams

# import fastlane_bot.config as c
from .routehandler import RouteStruct
from ..data.abi import ERC20_ABI, FAST_LANE_CONTRACT_ABI
from fastlane_bot.config import Config

ContractFunction = Any


@dataclass
class TxSubmitHandlerBase:
    __VERSION__ = __VERSION__
    __DATE__ = __DATE__


@dataclass
class TxSubmitHandler(TxSubmitHandlerBase):
    """
    A class that handles the submission of transactions to the blockchain.

    Attributes
    ----------
    route_struct: List[str]
        The route structure for a transaction. As required by the `BancorArbitrage` contract.
    src_amount: int
        The source amount for a transaction. (in wei)
    src_address: str
        The source address for a transaction. (checksummed)

    Methods
    -------
    _get_deadline(self) -> int:
        Gets the deadline for a transaction.
    _get_transaction(self, tx_details: TxParams) -> TxParams:
        Gets the transaction details for a given transaction.
    _get_transaction_receipt(self, tx_hash: str, timeout: int = DEFAULT_TIMEOUT) -> :
        Gets the transaction receipt for a given transaction.
    _get_transaction_receipt_with_timeout(self, tx_hash: str, timeout: int = DEFAULT_TIMEOUT) -> :
        Gets the transaction receipt for a given transaction with a timeout.

    """

    __VERSION__ = __VERSION__
    __DATE__ = __DATE__

    ConfigObj: Config
    route_struct: List[RouteStruct] = None
    flashloan_struct: List = None
    src_address: str = None
    src_amount: int = None

    def __post_init__(self):
        self.w3 = self.ConfigObj.w3
        self.arb_contract = self.ConfigObj.BANCOR_ARBITRAGE_CONTRACT
        if self.ConfigObj.NETWORK in "ethereum":
            self.bancor_network_info = self.ConfigObj.BANCOR_NETWORK_INFO_CONTRACT
        # self.token_contract = Contract.from_abi(
        #     name="Token",
        #     address=self.src_address,
        #     abi=ERC20_ABI,
        # )
        self.token_contract = self.ConfigObj.w3.eth.contract(
            address=self.src_address, abi=ERC20_ABI
        )

    def _get_deadline(self) -> int:
        """
        Gets the deadline for a transaction.

        Returns
        -------
        int
            The deadline.
        """
        return (
            self.w3.eth.get_block(self.w3.eth.block_number).timestamp
            + self.ConfigObj.DEFAULT_BLOCKTIME_DEVIATION
        )

    def _get_transaction(self, tx_details: TxParams) -> TxParams:
        """
        Gets the transaction details for a given transaction.

        Parameters
        ----------
        tx_details: TxParams
            The transaction details.

        Returns
        -------
        TxParams
            The transaction details.
        """
        return fill_nonce(self.ConfigObj.w3, tx_details)

    def _get_transaction_receipt(self, tx_hash: str, timeout: int):
        """
        Gets the transaction receipt for a given transaction hash.

        Parameters
        ----------
        tx_hash: str
            The transaction hash.
        timeout: int
            The timeout for the transaction receipt.

        Returns
        -------
            The transaction receipt.
        """
        return self.w3.eth.wait_for_transaction_receipt(tx_hash, timeout=timeout)

    def _get_transaction_receipt_with_timeout(
        self, tx_hash: str, timeout: int, poll_latency: int = 0.1
    ):
        """
        Gets the transaction receipt for a given transaction hash.

        Parameters
        ----------
        tx_hash: str
            The transaction hash.
        timeout: int
            The timeout for the transaction receipt.
        poll_latency: int
            The poll latency for the transaction receipt.

        Returns
        -------
            The transaction receipt.
        """
        with Timeout(timeout) as _timeout:
            while True:
                tx_receipt = self.ConfigObj.w3.eth.getTransactionReceipt(tx_hash)
                if tx_receipt is not None:
                    return tx_receipt
                _timeout.sleep(poll_latency)

    def _get_transaction_receipt_with_timeout_and_retries(
        self,
        tx_hash: str,
        timeout: int,
        poll_latency: int = 0.1,
        retries: int = 5,
    ):
        """
        Gets the transaction receipt for a given transaction hash.

        Parameters
        ----------
        tx_hash: str
            The transaction hash.
        timeout: int
            The timeout for the transaction receipt.
        poll_latency: int
            The poll latency for the transaction receipt.
        retries: int
            The number of retries for the transaction receipt.

        Returns
        -------
            The transaction receipt.
        """
        for _ in range(retries):
            try:
                return self._get_transaction_receipt_with_timeout(
                    tx_hash, timeout, poll_latency
                )
            except TimeExhausted:
                continue
        raise TimeExhausted(f"Transaction {tx_hash} not found after {retries} retries")

    def _get_gas_price(self) -> int:
        """
        Gets the gas price for the transaction.

        Returns
        -------
        int
            The gas price for the transaction.
        """
        return int(
            self.ConfigObj.w3.eth.gas_price * self.ConfigObj.DEFAULT_GAS_PRICE_OFFSET
        )

    def _get_gas(self, tx_function: Callable, address: str) -> int:
        """
        Gets the gas for the transaction.

        Parameters
        ----------
        tx_function: Callable
            The transaction function.

        Returns
        -------
        int
            The gas for the transaction.
        """
        return tx_function.estimateGas({"from": address}) + 10000

    @property
    def headers(self):
        return {"accept": "application/json", "content-type": "application/json"}

    @staticmethod
    def _get_payload(method: str, params: [] = None) -> Dict:
        if method in {"eth_estimateGas", "eth_sendPrivateTransaction"}:
            return {"id": 1, "jsonrpc": "2.0", "method": method, "params": params}
        else:
            return {"id": 1, "jsonrpc": "2.0", "method": method}

    def _get_max_priority_fee_per_gas_alchemy(self):
        return self._query_alchemy_api_gas_methods(method="eth_maxPriorityFeePerGas")

    def _get_eth_gas_price_alchemy(self):
        return self._query_alchemy_api_gas_methods(method="eth_gasPrice")

    def _get_gas_estimate_alchemy(self, params: []):
        return self._query_alchemy_api_gas_methods(
            method="eth_estimateGas", params=params
        )

    def _query_alchemy_api_gas_methods(self, method: str, params: list = None):
        response = requests.post(
            self.ConfigObj.ALCHEMY_API_URL,
            json=self._get_payload(method=method, params=params),
            headers=self.headers,
        )
        return int(json.loads(response.text)["result"].split("0x")[1], 16)

    def _get_tx_details(self):
        """
        Gets the transaction details for the transaction. (testing purposes)
        """
        return {
            "gasPrice": self.ConfigObj.DEFAULT_GAS_PRICE,
            "gas": self.ConfigObj.DEFAULT_GAS,
            "from": self.w3.to_checksum_address(
                self.ConfigObj.FASTLANE_CONTRACT_ADDRESS
            ),
            "nonce": self.w3.eth.get_transaction_count(
                self.w3.to_checksum_address(self.ConfigObj.FASTLANE_CONTRACT_ADDRESS)
            ),
        }

    def submit_transaction_tenderly(
        self,
        route_struct: List[RouteStruct],
        src_address: str,
        src_amount: int,
        flashloan_struct: List[Dict[str, int or str]] = None,
    ) -> Any:
        """
        Submits a transaction to the network.

        Parameters
        ----------
        route_struct: the list of RouteStruct objects
        flashloan_struct: The list of objects containing Flashloan instructions
        src_amount: DEPRECATED. Source amount used in function flashloanAndArb
        src_address: DEPRECATED Source token address used in function flashloanAndArb

        Returns
        -------
        str
            The transaction hash.
        """
        # route_struct = [asdict(r) for r in route_struct]
        # for r in route_struct:
        # print(r)
        #     print("\n")
        # print(
        #     f"Submitting transaction to Tenderly...src_amount={src_amount} src_address={src_address}"
        # )
        print(f"self.ConfigObj.network: {self.ConfigObj.network}")

        self.arb_contract = self.w3.eth.contract(
            address=self.w3.to_checksum_address(
                self.ConfigObj.network.FASTLANE_CONTRACT_ADDRESS
            ),
            abi=FAST_LANE_CONTRACT_ABI,
        )
        print(
            f"Submitting transaction to Tenderly with endpoint_uri: {self.ConfigObj.w3.provider.endpoint_uri}"
        )
        address = self.ConfigObj.w3.to_checksum_address(
            self.ConfigObj.BINANCE14_WALLET_ADDRESS
        )
        return (
            self.arb_contract.functions.flashloanAndArb(
                route_struct, src_address, src_amount
            ).transact(
                {
                    "gas": self.ConfigObj.DEFAULT_GAS,
                    "from": address,
                    "nonce": self._get_nonce(address),
                    "gasPrice": 0,
                }
            )
            if flashloan_struct is None
            else self.arb_contract.functions.flashloanAndArbV2(
                flashloan_struct, route_struct
            ).transact(
                {
                    "gas": self.ConfigObj.DEFAULT_GAS,
                    "from": address,
                    "nonce": self._get_nonce(address),
                    "gasPrice": 0,
                }
            )
        )

    def _get_transaction_details(
        self,
        tx_function: Callable,
        tx_params: TxParams,
        from_address: str,
        to_address: str,
    ) -> TxParams:
        """
        Gets the transaction details for the transaction.

        Parameters
        ----------
        tx_function: Callable
            The transaction function.
        tx_params: TxParams
            The transaction parameters.

        Returns
        -------
        TxParams
            The transaction details.
        """
        return {
            "from": from_address,
            "to": to_address,
            "gas": self._get_gas(tx_function),
            "gasPrice": self._get_gas_price(),
            "value": tx_params.get("value", 0),
            "nonce": tx_params.get("nonce", None),
            "chainId": 1,
        }

    def _get_transaction_hash(self, tx_details: TxParams, key: str) -> str:
        """
        Gets the transaction hash for the transaction.

        Parameters
        ----------
        tx_details: TxParams
            The transaction details.
        key: str
            The private key.

        Returns
        -------
        str
            The transaction hash.
        """
        return self.ConfigObj.w3.eth.send_raw_transaction(
            to_hex(
                self.ConfigObj.w3.eth.account.sign_transaction(
                    tx_details, key
                ).rawTransaction
            )
        )

    def _get_nonce(self, address: str) -> int:
        """
        Gets the nonce for the transaction.

        Parameters
        ----------
        address: str
            The address.

        Returns
        -------
        int
            The nonce for the transaction.
        """
        return self.ConfigObj.w3.eth.getTransactionCount(address)

    _get_gas_estimate = _get_gas

    # build transaction
    def _build_transaction(
        self,
        tx_function: Callable,
        tx_params: TxParams,
        from_address: str,
        to_address: str,
    ) -> TxParams:
        """
        Builds the transaction details for the transaction.

        Parameters
        ----------
        tx_function: Callable
            The transaction function.
        tx_params: TxParams
            The transaction parameters.

        Returns
        -------
        TxParams
            The transaction details.
        """
        return {
            **self._get_transaction_details(
                tx_function, tx_params, from_address, to_address
            ),
            "data": tx_function.buildTransaction(tx_params)["data"],
        }

    # submit transaction
    def _submit_transaction(
        self,
        tx_function: Callable,
        tx_params: TxParams,
        from_address: str,
        to_address: str,
        key: str,
    ) -> str:
        """
        Submits the transaction for the transaction.

        Parameters
        ----------
        tx_function: Callable
            The transaction function.
        tx_params: TxParams
            The transaction parameters.
        from_address: str
            The from address.
        to_address: str
            The to address.
        key: str
            The private key.

        Returns
        -------
        str
            The transaction hash.
        """
        tx_details = self._build_transaction(
            tx_function, tx_params, from_address, to_address
        )
        return self._get_transaction_hash(tx_details, key)<|MERGE_RESOLUTION|>--- conflicted
+++ resolved
@@ -15,11 +15,6 @@
 from eth_utils import to_hex
 from web3._utils.threads import Timeout
 from web3._utils.transactions import fill_nonce
-<<<<<<< HEAD
-
-# from web3.contract import ContractFunction
-=======
->>>>>>> 196b30e1
 from web3.exceptions import TimeExhausted
 from web3.types import TxParams
 
