--- conflicted
+++ resolved
@@ -84,13 +84,9 @@
         """
         See base class.
         """
-<<<<<<< HEAD
-        pool_balances = contract.caller.tradingLiquidity(self.state["tkn1_address"])
-=======
         pool_balances = await contract.caller.tradingLiquidity(
             self.state.index.get_level_values("tkn0_address").tolist()[0],
         )
->>>>>>> 0cce32bd
 
         params = {
             "fee": "0.000",
