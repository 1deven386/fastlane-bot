# coding=utf-8
"""
Contains the exchange class for BancorV3. This class is responsible for handling BancorV3 events and updating the state of the pools.

(c) Copyright Bprotocol foundation 2023.
Licensed under MIT
"""
from dataclasses import dataclass
from typing import Dict, Any, List

import web3
from web3 import Web3
from web3.contract import Contract

from fastlane_bot.data.abi import ERC20_ABI, BANCOR_POL_ABI
from fastlane_bot.events.pools.base import Pool
from _decimal import Decimal


@dataclass
class BancorPolPool(Pool):
    """
    Class representing a Bancor protocol-owned liquidity pool.
    """

    exchange_name: str = "bancor_pol"
    ONE = 2**48
    contract: Contract = None
    BANCOR_POL_ADDRESS = "0xD06146D292F9651C1D7cf54A3162791DFc2bEf46"

    @staticmethod
    def unique_key() -> str:
        """
        see base class.
        """
        return "token"

    @classmethod
    def event_matches_format(
        cls, event: Dict[str, Any], static_pools: Dict[str, Any]
    ) -> bool:
        """
        Check if an event matches the format of a Bancor pol event.

        Parameters
        ----------
        event : Dict[str, Any]
            The event arguments.

        Returns
        -------
        bool
            True if the event matches the format of a Bancor v3 event, False otherwise.

        """
        event_args = event["args"]
        return "token" in event_args and "token0" not in event_args

    def update_from_event(
        self, event_args: Dict[str, Any], data: Dict[str, Any]
    ) -> Dict[str, Any]:
        """
        This updates the pool balance from TokenTraded events.

        See base class.
        """

        event_type = event_args["event"]
        if event_type in "TradingEnabled":
            data["tkn0_address"] = event_args["args"]["token"]
            data["tkn1_address"] = "0xEeeeeEeeeEeEeeEeEeEeeEEEeeeeEeeeeeeeEEeE" if event_args["args"]["token"] not in "0xEeeeeEeeeEeEeeEeEeEeeEEEeeeeEeeeeeeeEEeE" else "0x1F573D6Fb3F13d689FF844B4cE37794d79a7FF1C"

        if event_args["args"]["token"] == self.state["tkn0_address"] and event_type in [
            "TokenTraded"
        ]:
            # *** Balance now updated from multicall ***
            pass
            # if self.state['last_updated_block'] < event_args['blockNumber']:
            #     data["y_0"] = (
            #         self.state["y_0"] - event_args["args"]["amount"]
            #     )

        for key, value in data.items():
            self.state[key] = value

        data["cid"] = self.state["cid"]
        data["fee"] = 0
        data["fee_float"] = 0
        data["exchange_name"] = self.state["exchange_name"]
        return data

    def update_from_contract(
        self,
        contract: Contract,
        tenderly_fork_id: str = None,
        w3_tenderly: Web3 = None,
        w3: Web3 = None,
        tenderly_exchanges: List[str] = None,
    ) -> Dict[str, Any]:
        """
        See base class.

        This only updates the current price, not the balance.
        """
        tkn0 = self.state["tkn0_address"]

        # Use ERC20 token contract to get balance of POL contract
        p0 = 0
        p1 = 0

        tkn_balance = self.get_erc20_tkn_balance(contract, tkn0, w3_tenderly, w3) if tkn0 not in "0xEeeeeEeeeEeEeeEeEeEeeEEEeeeeEeeeeeeeEEeE" else self.get_eth_tkn_balance(contract)

        if tenderly_fork_id and "bancor_pol" in tenderly_exchanges:
            contract = w3_tenderly.eth.contract(
                abi=BANCOR_POL_ABI, address=contract.address
            )

        try:
            p0, p1 = contract.functions.tokenPrice(tkn0).call()
        except web3.exceptions.BadFunctionCallOutput:
            print(f"BadFunctionCallOutput: {tkn0}")

        token_price = Decimal(p1) / Decimal(p0)

        params = {
            "fee": "0.000",
            "fee_float": 0.000,
            "tkn0_balance": 0,
            "tkn1_balance": 0,
            "exchange_name": self.state["exchange_name"],
            "address": self.state["address"],
            "y_0": tkn_balance,
            "z_0": tkn_balance,
            "A_0": 0,
            "B_0": int(str(self.encode_token_price(token_price))),
        }
        for key, value in params.items():
            self.state[key] = value
        return params

    @staticmethod
    def get_erc20_tkn_balance(
        contract: Contract, tkn0: str, w3_tenderly: Web3 = None, w3: Web3 = None
    ) -> int:
        """
        Get the ERC20 token balance of the POL contract

        Parameters
        ----------
        contract: Contract
            The contract object
        tkn0: str
            The token address
        w3_tenderly: Web3
            The tenderly web3 object
        w3: Web3
            The web3 object

        Returns
        -------
        int
            The token balance

        """
        if w3_tenderly:
<<<<<<< HEAD
            erc20_contract = w3_tenderly.eth.contract(abi=ERC20_ABI, address=tkn0) if tkn0 not in "0xEeeeeEeeeEeEeeEeEeEeeEEEeeeeEeeeeeeeEEeE" else contract
        else:
            erc20_contract = w3.eth.contract(abi=ERC20_ABI, address=tkn0) if tkn0 not in "0xEeeeeEeeeEeEeeEeEeEeeEEEeeeeEeeeeeeeEEeE" else contract
        return erc20_contract.functions.balanceOf(contract.address).call() if tkn0 not in "0xEeeeeEeeeEeEeeEeEeEeeEEEeeeeEeeeeeeeEEeE" else contract.caller.ethSaleAmount()[1]
=======
            contract = w3_tenderly.eth.contract(abi=BANCOR_POL_ABI, address=contract.address)
        return contract.caller.amountAvailableForTrading(tkn0)
>>>>>>> e8e24d15

    @staticmethod
    def bitLength(value):
        return len(bin(value).lstrip("0b")) if value > 0 else 0

    def encodeFloat(self, value):
        exponent = self.bitLength(value // self.ONE)
        mantissa = value >> exponent
        return mantissa | (exponent * self.ONE)

    def encodeRate(self, value):
        data = int(value.sqrt() * self.ONE)
        length = self.bitLength(data // self.ONE)
        return (data >> length) << length

    def encode_token_price(self, price):
        return self.encodeFloat(self.encodeRate((price)))

    def update_erc20_balance(self, token_contract, address) -> dict:
        """
        returns: the current balance held by the POL contract
        Uses ERC20 contracts to get the number of tokens held by the POL contract
        """

        balance = token_contract.caller.balanceOf(address)
        params = {
            "y_0": balance,
            "z_0": balance,
        }

        return params
<<<<<<< HEAD

    def get_eth_tkn_balance(self, contract):
        """
        Returns the current amount of ETH for sale
        """
        balance = contract.caller.ethSaleAmount()[1]
        params = {
            "y_0": balance,
            "z_0": balance,
        }
        return params
=======
>>>>>>> e8e24d15
<|MERGE_RESOLUTION|>--- conflicted
+++ resolved
@@ -108,7 +108,7 @@
         p0 = 0
         p1 = 0
 
-        tkn_balance = self.get_erc20_tkn_balance(contract, tkn0, w3_tenderly, w3) if tkn0 not in "0xEeeeeEeeeEeEeeEeEeEeeEEEeeeeEeeeeeeeEEeE" else self.get_eth_tkn_balance(contract)
+        tkn_balance = self.get_erc20_tkn_balance(contract, tkn0, w3_tenderly, w3)
 
         if tenderly_fork_id and "bancor_pol" in tenderly_exchanges:
             contract = w3_tenderly.eth.contract(
@@ -163,15 +163,8 @@
 
         """
         if w3_tenderly:
-<<<<<<< HEAD
-            erc20_contract = w3_tenderly.eth.contract(abi=ERC20_ABI, address=tkn0) if tkn0 not in "0xEeeeeEeeeEeEeeEeEeEeeEEEeeeeEeeeeeeeEEeE" else contract
-        else:
-            erc20_contract = w3.eth.contract(abi=ERC20_ABI, address=tkn0) if tkn0 not in "0xEeeeeEeeeEeEeeEeEeEeeEEEeeeeEeeeeeeeEEeE" else contract
-        return erc20_contract.functions.balanceOf(contract.address).call() if tkn0 not in "0xEeeeeEeeeEeEeeEeEeEeeEEEeeeeEeeeeeeeEEeE" else contract.caller.ethSaleAmount()[1]
-=======
             contract = w3_tenderly.eth.contract(abi=BANCOR_POL_ABI, address=contract.address)
         return contract.caller.amountAvailableForTrading(tkn0)
->>>>>>> e8e24d15
 
     @staticmethod
     def bitLength(value):
@@ -203,17 +196,3 @@
         }
 
         return params
-<<<<<<< HEAD
-
-    def get_eth_tkn_balance(self, contract):
-        """
-        Returns the current amount of ETH for sale
-        """
-        balance = contract.caller.ethSaleAmount()[1]
-        params = {
-            "y_0": balance,
-            "z_0": balance,
-        }
-        return params
-=======
->>>>>>> e8e24d15
