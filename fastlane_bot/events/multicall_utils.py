# coding=utf-8
"""
This is the multicaller utils module.

(c) Copyright Bprotocol foundation 2023.
Licensed under MIT
"""
from decimal import Decimal
from typing import Dict, Any
from typing import List, Tuple

import web3.exceptions

from fastlane_bot.config.multicaller import MultiCaller
from fastlane_bot.data.abi import ERC20_ABI
from fastlane_bot.events.pools import CarbonV1Pool
from fastlane_bot.events.pools.base import Pool

ONE = 2 ** 48


def bit_length(value: int) -> int:
    """
    Get the bit length of a value.

    Parameters
    ----------
    value: int
        The value to get the bit length of.

    Returns
    -------
    int
        The bit length of the value.

    """

    return len(bin(value).lstrip("0b")) if value > 0 else 0


def encode_float(value: int) -> int:
    """
    Encode a float value.

    Parameters
    ----------
    value: int
        The value to encode.

    Returns
    -------
    int
        The encoded value.

    """
    exponent = bit_length(value // ONE)
    mantissa = value >> exponent
    return mantissa | (exponent * ONE)


def encode_rate(value: int) -> int:
    """
    Encode a rate value.

    Parameters
    ----------
    value: int
        The value to encode.

    Returns
    -------
    int
        The encoded value.

    """
    data = int(value.sqrt() * ONE)
    length = bit_length(data // ONE)
    return (data >> length) << length


def encode_token_price(price: Decimal) -> int:
    """
    Encode a token price.

    Parameters
    ----------
    price: Decimal
        The price to encode.

    Returns
    -------
    int
        The encoded price.

    """
    return encode_float(encode_rate((price)))


def get_pools_for_exchange(exchange: str, mgr: Any) -> [Any]:
    """
    Handles the initial iteration of the bot.

    Parameters
    ----------
    mgr : Any
        The manager object.
    exchange : str
        The exchange for which to get pools

    Returns
    -------
    List[Any]
        A list of pools for the specified exchange.
    """
    return [
        idx
        for idx, pool in enumerate(mgr.pool_data)
        if pool["exchange_name"] == exchange
    ]


def multicall_helper(exchange: str, rows_to_update: List, multicall_contract: Any, mgr: Any, current_block: int):
    """
    Helper function for multicall.

    Parameters
    ----------
    exchange : str
        Name of the exchange.
    rows_to_update : List
        List of rows to update.
    multicall_contract : Any
        The multicall contract.
    mgr : Any
        Manager object containing configuration and pool data.
    current_block : int
        The current block.

    """
    multicaller = MultiCaller(contract=multicall_contract, block_identifier=current_block, web3=mgr.web3, multicall_address=mgr.cfg.MULTICALL_CONTRACT_ADDRESS)
    with multicaller as mc:
        for row in rows_to_update:
            pool_info = mgr.pool_data[row]
            pool_info["last_updated_block"] = current_block
            # Function to be defined elsewhere based on what each exchange type needs
            multicall_fn(exchange, mc, mgr, multicall_contract, pool_info)
        result_list = mc.multicall()
    process_results_for_multicall(exchange, rows_to_update, result_list, mgr)


def multicall_fn(exchange: str, mc: Any, mgr: Any, multicall_contract: Any, pool_info: Dict[str, Any]) -> None:
    """
    Function to be defined elsewhere based on what each exchange type needs.

    Parameters
    ----------
    exchange : str
        Name of the exchange.
    mc : Any
        The multicaller.
    mgr : Any
        Manager object containing configuration and pool data.
    multicall_contract : Any
        The multicall contract.
    pool_info : Dict
        The pool info.

    """
    if exchange == "bancor_v3":
        mc.add_call(multicall_contract.functions.tradingLiquidity, pool_info["tkn1_address"])
    elif exchange == "bancor_pol":
        mc.add_call(multicall_contract.functions.tokenPrice, pool_info["tkn0_address"])
        if mgr.cfg.ARB_CONTRACT_VERSION >= 10:
            mc.add_call(multicall_contract.functions.amountAvailableForTrading, pool_info["tkn0_address"])
    elif exchange == 'carbon_v1':
        mc.add_call(multicall_contract.functions.strategy, pool_info["cid"])
    elif exchange == 'balancer':
        mc.add_call(multicall_contract.functions.getPoolTokens, pool_info["anchor"])
    else:
        raise ValueError(f"Exchange {exchange} not supported.")


def process_results_for_multicall(exchange: str, rows_to_update: List, result_list: List, mgr: Any) -> None:
    """
    Process the results for multicall.

    Parameters
    ----------
    exchange : str
        Name of the exchange.
    rows_to_update : List
        List of rows to update.
    result_list : List
        List of results.
    mgr : Any
        Manager object containing configuration and pool data.


    """
    for row, result in zip(rows_to_update, result_list):
        pool_info = mgr.pool_data[row]
        params = extract_params_for_multicall(exchange, result, pool_info, mgr)
        pool = mgr.get_or_init_pool(pool_info)
        pool, pool_info = update_pool_for_multicall(params, pool_info, pool)
        mgr.pool_data[row] = pool_info
        update_mgr_exchanges_for_multicall(mgr, exchange, pool, pool_info)


def extract_params_for_multicall(exchange: str, result: Any, pool_info: Dict, mgr: Any) -> Dict[str, Any]:
    """
    Extract the parameters for multicall.

    Parameters
    ----------
    exchange : str
        Name of the exchange.
    result : Any
        The result.
    pool_info : Dict
        The pool info.
    mgr : Any
        Manager object containing configuration and pool data.

    """
    params = {}
    if exchange == 'carbon_v1':
        strategy = result
        fake_event = {
            "args": {
                "id": strategy[0],
                "order0": strategy[3][0],
                "order1": strategy[3][1],
            }
        }
        params = CarbonV1Pool.parse_event(pool_info["state"], fake_event, "None")
        params["exchange_name"] = exchange
    elif exchange == "bancor_pol":
        params = _extract_pol_params_for_multicall(
            result, pool_info, mgr
        )
    elif exchange == "bancor_v3":
        pool_balances = result
        params = {
            "fee": "0.000",
            "fee_float": 0.000,
            "tkn0_balance": pool_balances[0],
            "tkn1_balance": pool_balances[1],
            "exchange_name": exchange,
            "address": pool_info["address"],
        }
    elif exchange == "balancer":
        pool_balances = result

        params = {
            "exchange_name": exchange,
            "address": pool_info["address"],
        }

        for idx, bal in enumerate(pool_balances):
            params[f"tkn{str(idx)}_balance"] = int(bal)

    else:
        raise ValueError(f"Exchange {exchange} not supported.")

    return params


def _extract_pol_params_for_multicall(result: Any, pool_info: Dict, mgr: Any) -> Dict[str, Any]:
    """
    Extract the Bancor POL params for multicall.

    Parameters
    ----------
    result : Any
        The result.
    pool_info : Dict
        The pool info.
    mgr : Any
        Manager object containing configuration and pool data.

    Returns
    -------
    Dict[str, Any]
        The extracted params.

    """
    tkn0_address = pool_info["tkn0_address"]
<<<<<<< HEAD
    if type(result) != int:
        prices = result
        p0, p1 = prices
        token_price = Decimal(p1) / Decimal(p0)


        if "y_0" in pool_info:
            tkn_balance = pool_info["y_0"]
        else:
            tkn_balance = 0
        token_price = int(str(encode_token_price(token_price)))

    else:
        tkn_balance = result
        token_price = pool_info["B_0"]
=======

    p0, p1, tkn_balance = result
    token_price = Decimal(p1) / Decimal(p0)
    token_price= int(str(encode_token_price(token_price)))
>>>>>>> 4abb2ade

    result = {
        "fee": "0.000",
        "fee_float": 0.000,
        "tkn0_balance": 0,
        "tkn1_balance": 0,
        "exchange_name": pool_info["exchange_name"],
        "address": pool_info["address"],
        "y_0": tkn_balance,
        "z_0": tkn_balance,
        "A_0": 0,
        "B_0": token_price,
    }
    return result


def update_pool_for_multicall(params: Dict[str, Any], pool_info: Dict, pool: Any) -> Tuple[Pool, Dict]:
    """
    Update the pool for multicall.

    Parameters
    ----------
    params : Dict
        The parameters.
    pool_info : Dict
        The pool info.
    pool : Any
        The pool.

    Returns
    -------
    Tuple[Pool, Dict]
        The updated pool and pool info.

    """
    for key, value in params.items():
        pool_info[key] = value
        pool.state[key] = value
    return pool, pool_info


def update_mgr_exchanges_for_multicall(mgr: Any, exchange: str, pool: Any, pool_info: Dict[str, Any]):
    """
    Update the manager exchanges for multicall.

    Parameters
    ----------
    mgr : Any
        Manager object containing configuration and pool data.
    exchange : str
        Name of the exchange.
    pool : Any
        The pool.
    pool_info : Dict
        The pool info.

    """
    unique_key = pool.unique_key()
    if unique_key == "token":
        # Handles the bancor POL case
        unique_key = "tkn0_address"

    unique_key_value = pool_info[unique_key]
    exchange_pool_idx = [idx for idx in range(len(mgr.exchanges[exchange].pools)) if
                         mgr.exchanges[exchange].pools[unique_key_value].state[unique_key] == pool_info[unique_key]][0]
    mgr.exchanges[exchange].pools[exchange_pool_idx] = pool


def get_multicall_contract_for_exchange(mgr: Any, exchange: str) -> str:
    """
    Get the multicall contract for the exchange.

    Parameters
    ----------
    mgr : Any
        Manager object containing configuration and pool data.
    exchange : str
        Name of the exchange.

    Returns
    -------
    str
        The multicall contract for the exchange.

    """
    if exchange == "bancor_v3":
        return mgr.pool_contracts[exchange][mgr.cfg.BANCOR_V3_NETWORK_INFO_ADDRESS]
    elif exchange == "bancor_pol":
        return mgr.pool_contracts[exchange][mgr.cfg.BANCOR_POL_ADDRESS]
    elif exchange == "carbon_v1":
        return mgr.pool_contracts[exchange][mgr.cfg.CARBON_CONTROLLER_ADDRESS]
    elif exchange == "balancer":
        return mgr.pool_contracts[exchange][mgr.cfg.BALANCER_VAULT_ADDRESS]
    else:
        raise ValueError(f"Exchange {exchange} not supported.")


def multicall_every_iteration(current_block: int, mgr: Any):
    """
    For each exchange that supports Multicall, use multicall to update the state of the pools on every search iteration.

    Parameters
    ----------
    current_block : int
        The current block.
    mgr : Any
        Manager object containing configuration and pool data.

    """
    multicallable_exchanges = [exchange for exchange in mgr.cfg.MULTICALLABLE_EXCHANGES if exchange in mgr.exchanges]
    multicallable_pool_rows = [
        list(set(get_pools_for_exchange(mgr=mgr, exchange=ex_name)))
        for ex_name in multicallable_exchanges
        if ex_name in mgr.exchanges
    ]

    for idx, exchange in enumerate(multicallable_exchanges):
        multicall_contract = get_multicall_contract_for_exchange(mgr, exchange)
        rows_to_update = multicallable_pool_rows[idx]
        multicall_helper(exchange, rows_to_update, multicall_contract, mgr, current_block)<|MERGE_RESOLUTION|>--- conflicted
+++ resolved
@@ -285,28 +285,9 @@
 
     """
     tkn0_address = pool_info["tkn0_address"]
-<<<<<<< HEAD
-    if type(result) != int:
-        prices = result
-        p0, p1 = prices
-        token_price = Decimal(p1) / Decimal(p0)
-
-
-        if "y_0" in pool_info:
-            tkn_balance = pool_info["y_0"]
-        else:
-            tkn_balance = 0
-        token_price = int(str(encode_token_price(token_price)))
-
-    else:
-        tkn_balance = result
-        token_price = pool_info["B_0"]
-=======
-
     p0, p1, tkn_balance = result
     token_price = Decimal(p1) / Decimal(p0)
-    token_price= int(str(encode_token_price(token_price)))
->>>>>>> 4abb2ade
+    token_price = int(str(encode_token_price(token_price)))
 
     result = {
         "fee": "0.000",
