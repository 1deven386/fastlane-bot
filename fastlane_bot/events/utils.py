# coding=utf-8
"""
Contains the utils functions for events

(c) Copyright Bprotocol foundation 2023.
Licensed under MIT
"""
import base64
import json
import os
import random
import time
from _decimal import Decimal
from glob import glob
from typing import Any, Union, Dict, Set, Tuple, Hashable
from typing import List

import numpy as np
import pandas as pd
import requests
from hexbytes import HexBytes
from joblib import Parallel, delayed
from web3 import Web3
from web3.datastructures import AttributeDict

from fastlane_bot import Config
from fastlane_bot.bot import CarbonBot
from fastlane_bot.config.multiprovider import MultiProviderContractWrapper
from fastlane_bot.events.exceptions import ReadOnlyException
from fastlane_bot.events.interface import QueryInterface
from fastlane_bot.events.managers.manager import Manager

from fastlane_bot.events.multicall_utils import encode_token_price
from fastlane_bot.events.pools import CarbonV1Pool
from fastlane_bot.helpers import TxHelpers
from fastlane_bot.utils import safe_int


def filter_latest_events(
    mgr: Manager, events: List[List[AttributeDict]]
) -> List[AttributeDict]:
    """
    This function filters out the latest events for each pool. Given a nested list of events, it iterates through all events
    and keeps track of the latest event (i.e., with the highest block number) for each pool. The key used to identify each pool
    is derived from the event data using manager's methods.

    Args:
        mgr (Base): A Base object that provides methods to handle events and their related pools.
        events (List[List[AttributeDict]]): A nested list of events, where each event is an AttributeDict that includes
        the event data and associated metadata.

    Returns:
        List[AttributeDict]: A list of events, each representing the latest event for its corresponding pool.
    """
    latest_entry_per_pool = {}
    all_events = [event for event_list in events for event in event_list]

    # Handles the case where multiple pools are created in the same block
    all_events.reverse()

    bancor_v2_anchor_addresses = {
        pool["anchor"] for pool in mgr.pool_data if pool["exchange_name"] == "bancor_v2"
    }

    for event in all_events:
        pool_type = mgr.pool_type_from_exchange_name(
            mgr.exchange_name_from_event(event)
        )
        if pool_type:
            key = pool_type.unique_key()
        else:
            continue
        if key == "cid":
            key = "id"
        elif key == "tkn1_address":
            if event["args"]["pool"] != mgr.cfg.BNT_ADDRESS:
                key = "pool"
            else:
                key = "tkn_address"

        unique_key = event[key] if key in event else event["args"][key]

        # Skip events for Bancor v2 anchors
        if (
            key == "address"
            and "_token1" in event["args"]
            and (
                event["args"]["_token1"] in bancor_v2_anchor_addresses
                or event["args"]["_token2"] in bancor_v2_anchor_addresses
            )
        ):
            continue

        if unique_key in latest_entry_per_pool:
            if event["blockNumber"] > latest_entry_per_pool[unique_key]["blockNumber"]:
                latest_entry_per_pool[unique_key] = event
            elif (
                event["blockNumber"] == latest_entry_per_pool[unique_key]["blockNumber"]
            ):
                if (
                    event["transactionIndex"]
                    == latest_entry_per_pool[unique_key]["transactionIndex"]
                ):
                    if (
                        event["logIndex"]
                        > latest_entry_per_pool[unique_key]["logIndex"]
                    ):
                        latest_entry_per_pool[unique_key] = event
                elif (
                    event["transactionIndex"]
                    > latest_entry_per_pool[unique_key]["transactionIndex"]
                ):
                    latest_entry_per_pool[unique_key] = event
                else:
                    continue
            else:
                continue
        else:
            latest_entry_per_pool[unique_key] = event

    return list(latest_entry_per_pool.values())


def complex_handler(obj: Any) -> Union[Dict, str, List, Set, Any]:
    """
    This function aims to handle complex data types, such as web3.py's AttributeDict, HexBytes, and native Python collections
    like dict, list, tuple, and set. It recursively traverses these collections and converts their elements into more "primitive"
    types, making it easier to work with these elements or serialize the data into JSON.

    Args:
        obj (Any): The object to be processed. This can be of any data type, but the function specifically handles AttributeDict,
        HexBytes, dict, list, tuple, and set.

    Returns:
        Union[Dict, str, List, Set, Any]: Returns a "simplified" version of the input object, where AttributeDict is converted
        into dict, HexBytes into str, and set into list. For dict, list, and tuple, it recursively processes their elements.
        If the input object does not match any of the specified types, it is returned as is.
    """
    if isinstance(obj, AttributeDict):
        return dict(obj)
    elif isinstance(obj, HexBytes):
        return obj.hex()
    elif isinstance(obj, bytes):
        return obj.hex()
    elif isinstance(obj, dict):
        return {k: complex_handler(v) for k, v in obj.items()}
    elif isinstance(obj, (list, tuple)):
        return [complex_handler(i) for i in obj]
    elif isinstance(obj, set):
        return list(obj)
    else:
        return obj


def add_initial_pool_data(cfg: Config, mgr: Any, n_jobs: int = -1):
    """
    Adds initial pool data to the manager.

    Parameters
    ----------
    cfg : Config
        The config object.
    mgr : Any
        The manager object.
    n_jobs : int, optional
        The number of jobs to run in parallel, by default -1

    """
    # Add initial pools for each row in the static_pool_data
    start_time = time.time()
    Parallel(n_jobs=n_jobs, backend="threading")(
        delayed(mgr.add_pool_to_exchange)(row) for row in mgr.pool_data
    )
    cfg.logger.debug(
        f"[events.utils] Time taken to add initial pools: {time.time() - start_time}"
    )


class CSVReadError(Exception):
    """Raised when a CSV file cannot be read."""

    pass


def read_csv_file(filepath: str, low_memory: bool = False) -> pd.DataFrame:
    """Helper function to read a CSV file.

    Parameters
    ----------
    filepath : str
        The filepath of the CSV file.
    low_memory : bool, optional
        Whether to read the CSV file in low memory mode, by default False

    Returns
    -------
    pd.DataFrame
        The CSV data as a pandas DataFrame.

    Raises
    ------
    CSVReadError
        If the file does not exist or cannot be parsed.
    """
    if not os.path.isfile(filepath):
        raise CSVReadError(f"File {filepath} does not exist")
    try:
        return pd.read_csv(filepath, low_memory=low_memory)
    except pd.errors.ParserError as e:
        raise CSVReadError(f"Error parsing the CSV file {filepath}") from e


def get_tkn_symbol(tkn_address, tokens: pd.DataFrame) -> str:
    """
    Gets the token symbol for logging purposes
    :param tkn_address: the token address
    :param tokens: the Dataframe containing token information

    returns: str
    """
    try:
        return tokens.loc[tokens["address"] == tkn_address]["symbol"].values[0]
    except Exception:
        return tkn_address


def get_tkn_symbols(flashloan_tokens, tokens: pd.DataFrame) -> List:
    """
    Gets the token symbol for logging purposes
    :param flashloan_tokens: the flashloan token addresses
    :param tokens: the Dataframe containing token information

    returns: list
    """
    flashloan_tokens = flashloan_tokens.split(",")
    flashloan_tkn_symbols = []
    for tkn in flashloan_tokens:
        flashloan_tkn_symbols.append(get_tkn_symbol(tkn_address=tkn, tokens=tokens))
    return flashloan_tkn_symbols


def get_static_data(
    cfg: Config,
    exchanges: List[str],
    blockchain: str,
    static_pool_data_filename: str,
    read_only: bool = False,
) -> Tuple[pd.DataFrame, pd.DataFrame, Dict[str, str], Dict[str, str], Dict[str, str]]:
    """
    Helper function to get static pool data, tokens, and Uniswap v2 event mappings.

    Parameters
    ----------
    cfg : Config
        The config object.
    exchanges : List[str]
        A list of exchanges to fetch data for.
    blockchain : str
        The name of the blockchain being used
    static_pool_data_filename : str
        The filename of the static pool data CSV file.
    read_only : bool, optional
        Whether to run the bot in read-only mode, by default False

    Returns
    -------
    Tuple[pd.DataFrame, pd.DataFrame, Dict[str, str]]
        A tuple of static pool data, tokens, and Uniswap v2 event mappings.

    """
    base_path = os.path.normpath(f"fastlane_bot/data/blockchain_data/{blockchain}/")
    # Read static pool data from CSV
    static_pool_data_filepath = os.path.join(
        base_path, f"{static_pool_data_filename}.csv"
    )
    static_pool_data = read_csv_file(static_pool_data_filepath)
    static_pool_data = static_pool_data[
        static_pool_data["exchange_name"].isin(exchanges)
    ]

    # Read Uniswap v2 event mappings and tokens
    uniswap_v2_filepath = os.path.join(base_path, "uniswap_v2_event_mappings.csv")
    uniswap_v2_event_mappings_df = read_csv_file(uniswap_v2_filepath)
    uniswap_v2_event_mappings = dict(
        uniswap_v2_event_mappings_df[["address", "exchange"]].values
    )

    # Read Uniswap v3 event mappings and tokens
    uniswap_v3_filepath = os.path.join(base_path, "uniswap_v3_event_mappings.csv")
    uniswap_v3_event_mappings_df = read_csv_file(uniswap_v3_filepath)
    uniswap_v3_event_mappings = dict(
        uniswap_v3_event_mappings_df[["address", "exchange"]].values
    )
    # Read Solidly v2 event mappings and tokens
    solidly_v2_filepath = os.path.join(base_path, "solidly_v2_event_mappings.csv")
    solidly_v2_event_mappings_df = read_csv_file(solidly_v2_filepath)
    solidly_v2_event_mappings = dict(
        solidly_v2_event_mappings_df[["address", "exchange"]].values
    )

    tokens_filepath = os.path.join(base_path, "tokens.csv")
    if not os.path.exists(tokens_filepath) and not read_only:
        df = pd.DataFrame(columns=["address", "symbol", "decimals"])
        df.to_csv(tokens_filepath)
    elif not os.path.exists(tokens_filepath) and read_only:
        raise ReadOnlyException(
            f"Tokens file {tokens_filepath} does not exist. Please run the bot in non-read-only mode to create it."
        )
    tokens = read_csv_file(tokens_filepath)
    tokens["address"] = tokens["address"].apply(lambda x: Web3.to_checksum_address(x))
    tokens = tokens.drop_duplicates(subset=["address"])
    tokens = tokens.dropna(subset=["decimals", "symbol", "address"])
    tokens["symbol"] = (
        tokens["symbol"]
        .str.replace(" ", "_")
        .str.replace("/", "_")
        .str.replace("-", "_")
    )

    def correct_tkn(tkn_address, keyname):
        try:
            return tokens[tokens["address"] == tkn_address][keyname].values[0]
        except IndexError:
            return np.nan

    static_pool_data["tkn0_address"] = static_pool_data["tkn0_address"].apply(
        lambda x: Web3.to_checksum_address(x)
    )
    static_pool_data["tkn1_address"] = static_pool_data["tkn1_address"].apply(
        lambda x: Web3.to_checksum_address(x)
    )
    static_pool_data["tkn0_decimals"] = static_pool_data["tkn0_address"].apply(
        lambda x: correct_tkn(x, "decimals")
    )
    static_pool_data["tkn1_decimals"] = static_pool_data["tkn1_address"].apply(
        lambda x: correct_tkn(x, "decimals")
    )

    static_pool_data["tkn0_symbol"] = static_pool_data["tkn0_address"].apply(
        lambda x: correct_tkn(x, "symbol")
    )
    static_pool_data["tkn1_symbol"] = static_pool_data["tkn1_address"].apply(
        lambda x: correct_tkn(x, "symbol")
    )
    static_pool_data["pair_name"] = (
        static_pool_data["tkn0_address"] + "/" + static_pool_data["tkn1_address"]
    )
    static_pool_data = static_pool_data.dropna(
        subset=[
            "pair_name",
            "exchange_name",
            "fee",
            "tkn0_symbol",
            "tkn1_symbol",
            "tkn0_decimals",
            "tkn1_decimals",
        ]
    )

    static_pool_data["descr"] = (
        static_pool_data["exchange_name"]
        + " "
        + static_pool_data["pair_name"]
        + " "
        + static_pool_data["fee"].astype(str)
    )
    # Initialize web3
    static_pool_data["cid"] = [
        cfg.w3.keccak(text=f"{row['descr']}").hex()
        for index, row in static_pool_data.iterrows()
    ]

    static_pool_data = static_pool_data.drop_duplicates(subset=["cid"])
    static_pool_data.reset_index(drop=True, inplace=True)

    return (
        static_pool_data,
        tokens,
        uniswap_v2_event_mappings,
        uniswap_v3_event_mappings,
        solidly_v2_event_mappings,
    )


def handle_tenderly_event_exchanges(
    cfg: Config, exchanges: str, tenderly_fork_id: str
) -> List[str]:
    """
    Handles the exchanges parameter.

    Parameters
    ----------
    cfg : Config
        The config object.
    exchanges : str
        A comma-separated string of exchanges to fetch data for.
    tenderly_fork_id : str
        The Tenderly fork ID.

    Returns
    -------
    List[str]
        A list of exchanges to fetch data for.

    """
    if not tenderly_fork_id:
        return []

    if not exchanges or exchanges == "None":
        return []

    exchanges = exchanges.split(",") if exchanges else []
    cfg.logger.info(
        f"[events.utils] [events.utils.handle_tenderly_event_exchanges] Running data fetching for exchanges: {exchanges}"
    )
    return exchanges


def add_fork_exchanges(cfg: Config, exchanges: List) -> List[str]:

    """
    Handles the exchanges parameter.

    Parameters
    ----------
    cfg : Config
        The config object.
    exchanges : str
        A comma-separated string of exchanges to fetch data for.

    Returns
    -------
    List[str]
        A list of exchanges to fetch data for.

    """
    # Check fork settings
    if "uniswap_v2_forks" in exchanges:
        exchanges += cfg.UNI_V2_FORKS
        exchanges.remove("uniswap_v2_forks")
    if "uniswap_v3_forks" in exchanges:
        exchanges += cfg.UNI_V3_FORKS
        exchanges.remove("uniswap_v3_forks")
    if "solidly_v2_forks" in exchanges:
        exchanges += cfg.SOLIDLY_V2_FORKS
        exchanges.remove("solidly_v2_forks")
    if "carbon_v1_forks" in exchanges:
        exchanges += cfg.CARBON_V1_FORKS
        exchanges.remove("carbon_v1_forks")
    exchanges = list(set(exchanges))
    return exchanges


def handle_exchanges(cfg: Config, exchanges: str) -> List[str]:
    """
    Handles the exchanges parameter.

    Parameters
    ----------
    cfg : Config
        The config object.
    exchanges : str
        A comma-separated string of exchanges to fetch data for.

    Returns
    -------
    List[str]
        A list of exchanges to fetch data for.

    """
    # Set external exchanges
    exchanges = exchanges.split(",") if exchanges else []
    exchanges = add_fork_exchanges(cfg=cfg, exchanges=exchanges)
    cfg.logger.info(f"[events.utils] Running data fetching for exchanges: {exchanges}")
    return exchanges


def handle_target_tokens(
    cfg: Config,
    flashloan_tokens: List[str],
    target_tokens: str,
) -> List[str]:
    """
    Handles the target tokens parameter.

    Parameters
    ----------
    cfg : Config
        The config object.
    flashloan_tokens : List[str]
        A list of flashloan tokens.
    target_tokens : str
        A comma-separated string of target tokens to fetch data for.

    Returns
    -------
    List[str]
        A list of target tokens to fetch data for.

    """

    if target_tokens:
        if target_tokens == "flashloan_tokens":
            target_tokens = flashloan_tokens
        else:
            target_tokens = target_tokens.split(",")
            # target_tokens = [
            #     QueryInterface.cleanup_token_key(token) for token in target_tokens
            # ]

            # Ensure that the target tokens are a subset of the flashloan tokens
            for token in flashloan_tokens:
                if token not in target_tokens:
                    cfg.logger.warning(
                        f"[events.utils.handle_target_tokens] Flashloan token {token} not in target tokens. Adding it to target tokens."
                    )
                    target_tokens.append(token)

        cfg.logger.info(
            f"[events.utils.handle_target_tokens] Target tokens are set as: {target_tokens}, {type(target_tokens)}"
        )

    return target_tokens


def handle_flashloan_tokens(
    cfg: Config, flashloan_tokens: str, tokens: pd.DataFrame
) -> List[str]:
    """
    Handles the flashloan tokens parameter.

    Parameters
    ----------
    cfg : Config
        The config object.
    flashloan_tokens : str
        A comma-separated string of flashloan tokens to fetch data for.

    Returns
    -------
    List[str]
        A list of flashloan tokens to fetch data for.
    """
    flt_symbols = get_tkn_symbols(flashloan_tokens=flashloan_tokens, tokens=tokens)
    flashloan_tokens = flashloan_tokens.split(",")
    unique_tokens = len(tokens["address"].unique())
    cfg.logger.info(f"unique_tokens: {unique_tokens}")

    cfg.logger.info(
        f"[events.utils.handle_flashloan_tokens] unique_tokens: {unique_tokens}"
    )
    flashloan_tokens = [
        tkn for tkn in flashloan_tokens if tkn in tokens["address"].unique()
    ]

    # Log the flashloan tokens
    cfg.logger.info(
        f"[events.utils.handle_flashloan_tokens] Flashloan tokens are set as: {flt_symbols}, {type(flashloan_tokens)}"
    )
    return flashloan_tokens


def get_rpc_url(blockchain: str, tenderly_fork_id: str = None, rpc_url: str = None):
    if tenderly_fork_id and not rpc_url:
        rpc_url = f"https://rpc.tenderly.co/fork/{tenderly_fork_id}"
    elif rpc_url == "" and blockchain == "ethereum":
        WEB3_ALCHEMY_PROJECT_ID = os.environ.get("WEB3_ALCHEMY_PROJECT_ID")
        rpc_url = f"https://eth-mainnet.alchemyapi.io/v2/{WEB3_ALCHEMY_PROJECT_ID}"
    elif rpc_url == "" and blockchain == "polygon":
        WEB3_ALCHEMY_POLYGON = os.environ.get("WEB3_ALCHEMY_POLYGON")
        rpc_url = f"https://polygon-mainnet.g.alchemy.com/v2/{WEB3_ALCHEMY_POLYGON}"
    elif rpc_url == "" and blockchain == "polygon_zkevm":
        WEB3_ALCHEMY_POLYGON_ZKEVM = os.environ.get("WEB3_ALCHEMY_POLYGON_ZKEVM")
        rpc_url = f"https://polygonzkevm-mainnet.g.alchemy.com/v2/{WEB3_ALCHEMY_POLYGON_ZKEVM}"
    elif rpc_url == "" and blockchain == "optimism":
        WEB3_ALCHEMY_OPTIMISM = os.environ.get("WEB3_ALCHEMY_OPTIMISM")
        rpc_url = f"https://opt-mainnet.g.alchemy.com/v2/{WEB3_ALCHEMY_OPTIMISM}"
    elif rpc_url == "" and blockchain == "coinbase_base":
        WEB3_ALCHEMY_BASE = os.environ.get("WEB3_ALCHEMY_BASE")
        rpc_url = f"https://base-mainnet.g.alchemy.com/v2/{WEB3_ALCHEMY_BASE}"
    elif rpc_url == "" and blockchain == "arbitrum_one":
        WEB3_ALCHEMY_ARBITRUM = os.environ.get("WEB3_ALCHEMY_ARBITRUM")
        rpc_url = f"https://arb-mainnet.g.alchemy.com/v2/{WEB3_ALCHEMY_ARBITRUM}"

    return rpc_url


def get_config(
    default_min_profit_gas_token: str,
    limit_bancor3_flashloan_tokens: bool,
    loglevel: str,
    logging_path: str,
    blockchain: str,
    flashloan_tokens: str,
    tenderly_fork_id: str = None,
<<<<<<< HEAD
    rpc_url: str = None,
    disable_logfiles: bool = False,
=======
    self_fund: bool = False,
>>>>>>> 61a61471
) -> Config:
    """
    Gets the config object.

    Parameters
    ----------
    default_min_profit_bnt : int or Decimal
        The default minimum profit in BNT.
    limit_bancor3_flashloan_tokens : bool
        Whether to limit the flashloan tokens to Bancor v3 pools.
    loglevel : str
        The log level.
    logging_path : str
        The logging path.
    blockchain : str
        The name of the blockchain
    flashloan_tokens (str):
        Comma seperated list of tokens that the bot can use for flash loans.
    tenderly_fork_id : str, optional
        The Tenderly fork ID, by default None
<<<<<<< HEAD
    rpc_url : str, optional
        The RPC URL, by default None
    disable_logfiles : bool, optional
        Whether to disable logfiles, by default False

=======
    self_fund : bool
        The bot will default to using flashloans if False, otherwise it will attempt to use funds from the wallet.
>>>>>>> 61a61471
    Returns
    -------
    Config
        The config object.

    """
    default_min_profit_gas_token = Decimal(default_min_profit_gas_token)
    if rpc_url:
        rpc_url = get_rpc_url(blockchain, tenderly_fork_id, rpc_url)

    if tenderly_fork_id:
        cfg = Config.new(
            config=Config.CONFIG_TENDERLY,
            loglevel=loglevel,
            logging_path=logging_path,
            blockchain=blockchain,
<<<<<<< HEAD
            disable_logfiles=disable_logfiles,
=======
            self_fund=self_fund,
>>>>>>> 61a61471
        )
        cfg.logger.info("[events.utils.get_config] Using Tenderly config")
    else:
        cfg = Config.new(
            config=Config.CONFIG_MAINNET,
            loglevel=loglevel,
            logging_path=logging_path,
            blockchain=blockchain,
<<<<<<< HEAD
            disable_logfiles=disable_logfiles,
=======
            self_fund=self_fund,
>>>>>>> 61a61471
        )
        cfg.logger.info("[events.utils.get_config] Using mainnet config")

    # create new web3 instance based on the rpc_url
    if rpc_url:
        cfg.w3 = Web3(Web3.HTTPProvider(rpc_url, request_kwargs={"timeout": 60}))

    cfg.LIMIT_BANCOR3_FLASHLOAN_TOKENS = limit_bancor3_flashloan_tokens
    cfg.DEFAULT_MIN_PROFIT_GAS_TOKEN = Decimal(default_min_profit_gas_token)
    cfg.GAS_TKN_IN_FLASHLOAN_TOKENS = (
        cfg.NATIVE_GAS_TOKEN_ADDRESS in flashloan_tokens
        or cfg.WRAPPED_GAS_TOKEN_ADDRESS in flashloan_tokens
    )
    return cfg


def get_loglevel(loglevel: str) -> Any:
    """
    Gets the log level.

    Parameters
    ----------
    loglevel : str
        The log level.

    Returns
    -------
    Any
        The log level.

    """
    return (
        Config.LOGLEVEL_DEBUG
        if loglevel == "DEBUG"
        else Config.LOGLEVEL_INFO
        if loglevel == "INFO"
        else Config.LOGLEVEL_WARNING
        if loglevel == "WARNING"
        else Config.LOGLEVEL_ERROR
        if loglevel == "ERROR"
        else Config.LOGLEVEL_INFO
    )


def get_event_filters(
    n_jobs: int, mgr: Any, start_block: int, current_block: int
) -> Any:
    """
    Creates event filters for the specified block range.

    Parameters
    ----------
    n_jobs : int
        The number of jobs to run in parallel.
    mgr : Any
        The manager object.
    start_block : int
        The starting block number of the event filters.
    current_block : int
        The current block number of the event filters.

    Returns
    -------
    Any
        A list of event filters.
    """
    bancor_pol_events = ["TradingEnabled", "TokenTraded"]

    # Get for exchanges except POL contract
    by_block_events = Parallel(n_jobs=n_jobs, backend="threading")(
        delayed(event.create_filter)(fromBlock=start_block, toBlock=current_block)
        for event in mgr.events
        if event.__name__ not in bancor_pol_events
    )

    # Get all events since the beginning of time for Bancor POL contract
    max_num_events = Parallel(n_jobs=n_jobs, backend="threading")(
        delayed(event.create_filter)(fromBlock=0, toBlock="latest")
        for event in mgr.events
        if event.__name__ in bancor_pol_events
    )
    return by_block_events + max_num_events


def get_all_events(n_jobs: int, event_filters: Any) -> List[Any]:
    """
    Fetches all events using the given event filters.

    Parameters
    ----------
    n_jobs : int
        The number of jobs to run in parallel.
    event_filters : Any
        A list of event filters.

    Returns
    -------
    List[Any]
        A list of all events.
    """

    def throttled_get_all_entries(event_filter):
        try:
            return event_filter.get_all_entries()
        except Exception as e:
            if "Too Many Requests for url" in str(e):
                time.sleep(random.random())
                return event_filter.get_all_entries()
            else:
                raise e

    return Parallel(n_jobs=n_jobs, backend="threading")(
        delayed(throttled_get_all_entries)(event_filter)
        for event_filter in event_filters
    )


def convert_to_serializable(data: Any) -> Any:
    if isinstance(data, bytes):
        return base64.b64encode(data).decode("ascii")
    elif isinstance(data, dict):
        return {key: convert_to_serializable(value) for key, value in data.items()}
    elif isinstance(data, list):
        return [convert_to_serializable(item) for item in data]
    elif hasattr(data, "__dict__"):
        return convert_to_serializable(data.__dict__)
    else:
        return data


def save_events_to_json(
    cache_latest_only,
    logging_path,
    mgr,
    latest_events: List[Any],
    start_block: int,
    current_block: int,
) -> None:
    """
    Saves the given events to a JSON file.

    Parameters
    ----------
    cache_latest_only : bool
        Whether to cache the latest events only.
    logging_path : str
        The logging path.
    mgr : Any
        The manager object.
    latest_events : List[Any]
        A list of the latest events.
    start_block : int
        The starting block number.
    current_block : int
        The current block number.
    """
    if cache_latest_only:
        path = f"{logging_path}/latest_event_data.json"
    else:
        if not os.path.isdir("event_data"):
            os.mkdir("event_data")
        path = (
            f"event_data/{mgr.SUPPORTED_EXCHANGES}_{start_block}_{current_block}.json"
        )
    try:
        with open(path, "w") as f:
            # Remove contextId from the latest events
            latest_events = convert_to_serializable(latest_events)
            # latest_events = [
            #     _["args"].pop("contextId", None) for _ in latest_events
            # ] and latest_events
            f.write(json.dumps(latest_events))
            mgr.cfg.logger.info(f"Saved events to {path}")
    except Exception as e:
        mgr.cfg.logger.warning(
            f"[events.utils.save_events_to_json]: {e}. "
            f"This will not impact bot functionality. "
            f"Skipping..."
        )
    mgr.cfg.logger.debug(f"[events.utils.save_events_to_json] Saved events to {path}")


def update_pools_from_events(n_jobs: int, mgr: Any, latest_events: List[Any]):
    """
    Updates the pools with the given events.

    Parameters
    ----------
    n_jobs : int
        The number of jobs to run in parallel.
    mgr : Any
        The manager object.

    """
    Parallel(n_jobs=n_jobs, backend="threading")(
        delayed(mgr.update_from_event)(event=event) for event in latest_events
    )


def write_pool_data_to_disk(
    cache_latest_only: bool, logging_path: str, mgr: Any, current_block: int
) -> None:
    """
    Writes the pool data to disk.

    Parameters
    ----------
    cache_latest_only : bool
        Whether to cache the latest pool data only.
    logging_path : str
        The logging path.
    mgr : Any
        The manager object.
    current_block : int
        The current block number.
    """
    if cache_latest_only:
        path = f"{logging_path}/latest_pool_data.json"
    else:
        if not os.path.isdir("pool_data"):
            os.mkdir("pool_data")
        path = f"pool_data/{mgr.SUPPORTED_EXCHANGES}_{current_block}.json"
    try:
        df = pd.DataFrame(mgr.pool_data)
<<<<<<< HEAD
        df.to_json(path, orient="records")
=======

        def remove_nan(row):
            return {col: val for col, val in row.items() if pd.notna(val)}

        # Apply the function to each row
        cleaned_df = df.apply(remove_nan, axis=1)
        cleaned_df.to_json(path, orient="records")
>>>>>>> 61a61471
    except Exception as e:
        mgr.cfg.logger.error(f"Error writing pool data to disk: {e}")


def parse_non_multicall_rows_to_update(
    mgr: Any,
    rows_to_update: List[Hashable],
) -> List[Hashable]:
    """
    Parses the rows to update for Bancor v3 pools.

    Parameters
    ----------
    mgr : Any
        The manager object.
    rows_to_update : List[Hashable]
        A list of rows to update.

    Returns
    -------
    Tuple[List[Hashable], List[Hashable]]
        A tuple of the Bancor v3 pool rows to update and other pool rows to update.
    """

    other_pool_rows = [
        idx
        for idx in rows_to_update
        if mgr.pool_data[idx]["exchange_name"] not in mgr.cfg.MULTICALLABLE_EXCHANGES
    ]
    return other_pool_rows


def init_bot(mgr: Any) -> CarbonBot:
    """
    Initializes the bot.

    Parameters
    ----------
    mgr : Base
        The manager object.

    Returns
    -------
    CarbonBot
        The bot object.
    """
    db = QueryInterface(
        mgr=mgr,
        ConfigObj=mgr.cfg,
        state=mgr.pool_data,
        uniswap_v2_event_mappings=mgr.uniswap_v2_event_mappings,
        exchanges=mgr.exchanges,
    )
    bot = CarbonBot(ConfigObj=mgr.cfg)
    bot.db = db
    # bot.TxSubmitHandler.ConfigObj = mgr.cfg
    # bot.TxSubmitHandler.ConfigObj.w3 = mgr.cfg.w3
    # bot.TxSubmitHandler.ConfigObj.w3 = mgr.cfg.w3
    assert isinstance(
        bot.db, QueryInterface
    ), "QueryInterface not initialized correctly"
    return bot


def update_pools_from_contracts(
    mgr: Any,
    n_jobs: int,
    rows_to_update: List[int] or List[Hashable],
    token_address: bool = False,
    current_block: int = None,
) -> None:
    """
    Updates the pools with the given indices by calling the contracts.

    Parameters
    ----------
    mgr : Any
        The manager object.
    n_jobs : int
        The number of jobs to run in parallel.
    rows_to_update : List[int]
        A list of rows to update.
    multicall_contract : MultiProviderContractWrapper or web3.contract.Contract
        The multicall contract.
    token_address : bool, optional
        Whether to update the token address, by default False
    current_block : int, optional
        The current block number, by default None

    """
    Parallel(n_jobs=n_jobs, backend="threading")(
        delayed(mgr.update)(
            pool_info=mgr.pool_data[idx],
            block_number=current_block,
            token_address=token_address,
        )
        for idx in rows_to_update
    )


def get_cached_events(mgr: Any, logging_path: str) -> List[Any]:
    """
    Gets the cached events.

    Parameters
    ----------
    mgr : Any
        The manager object.
    logging_path : str
        The logging path.

    Returns
    -------
    List[Any]
        A list of the cached events.

    """
    # read data from the json file latest_event_data.json
    mgr.cfg.logger.info("[events.utils] Using cached events...")
    path = "fastlane_bot/data/latest_event_data.json".replace("./logs", "logs")
    os.path.isfile(path)
    with open(path, "r") as f:
        latest_events = json.load(f)
    if not latest_events or len(latest_events) == 0:
        raise ValueError("No events found in the json file")
    mgr.cfg.logger.info(f"[events.utils] Found {len(latest_events)} new events")
    return latest_events


def handle_subsequent_iterations(
    arb_mode: str,
    bot: CarbonBot,
    flashloan_tokens: List[str],
    polling_interval: int,
    randomizer: int,
    run_data_validator: bool,
    target_tokens: List[str] = None,
    loop_idx: int = 0,
    logging_path: str = None,
    replay_from_block: int = None,
    tenderly_uri: str = None,
    mgr: Any = None,
    forked_from_block: int = None,
):
    """
    Handles the subsequent iterations of the bot.

    Parameters
    ----------
    arb_mode : str
        The arb mode.
    bot : CarbonBot
        The bot object.
    flashloan_tokens : List[str]
        A list of flashloan tokens.
    polling_interval : int
        The polling interval.
    randomizer : int
        The randomizer.
    run_data_validator : bool
        Whether to run the data validator.
    target_tokens : List[str], optional
        A list of target tokens, by default None
    loop_idx : int, optional
        The loop index, by default 0
    logging_path : str, optional
        The logging path, by default None
    replay_from_block : int, optional
        The block number to replay from, by default None
    tenderly_uri : str, optional
        The Tenderly URI, by default None
    mgr : Any
        The manager object.
    forked_from_block : int
        The block number to fork from.

    """
    if loop_idx > 0 or replay_from_block:
        # bot.db.handle_token_key_cleanup()
        bot.db.remove_unmapped_uniswap_v2_pools()
        bot.db.remove_zero_liquidity_pools()
        bot.db.remove_unsupported_exchanges()
        # bot.db.remove_faulty_token_pools()
        # bot.db.remove_pools_with_invalid_tokens()
        # bot.db.ensure_descr_in_pool_data()

        # Filter the target tokens
        if target_tokens:
            bot.db.filter_target_tokens(target_tokens)

        # Log the forked_from_block
        if forked_from_block:
            mgr.cfg.logger.info(
                f"[events.utils] Submitting bot.run with forked_from_block: {forked_from_block}, replay_from_block {replay_from_block}"
            )
            mgr.cfg.w3 = Web3(Web3.HTTPProvider(tenderly_uri))

        # Run the bot
        bot.run(
            polling_interval=polling_interval,
            flashloan_tokens=flashloan_tokens,
            mode="single",
            arb_mode=arb_mode,
            run_data_validator=run_data_validator,
            randomizer=randomizer,
            logging_path=logging_path,
            replay_mode=True if replay_from_block else False,
            tenderly_fork=tenderly_uri.split("/")[-1] if tenderly_uri else None,
            replay_from_block=forked_from_block,
        )


def verify_state_changed(bot: CarbonBot, initial_state: List[Dict[str, Any]], mgr: Any):
    """
    Verifies that the state has changed.

    Parameters
    ----------
    bot : CarbonBot
        The bot object.
    initial_state : Dict[str, Any]
        The initial state.
    mgr : Any
        The manager object.

    """
    # Compare the initial state to the final state, and update the state if it has changed
    final_state = mgr.pool_data.copy()
    final_state_bancor_pol = [
        final_state[i]
        for i in range(len(final_state))
        if final_state[i]["exchange_name"] == mgr.cfg.BANCOR_POL_NAME
    ]
    # assert bot.db.state == final_state, "\n *** bot failed to update state *** \n"
    if initial_state != final_state_bancor_pol:
        mgr.cfg.logger.debug("[events.utils.verify_state_changed] State has changed...")
    else:
        mgr.cfg.logger.warning(
            "[events.utils.verify_state_changed] State has not changed... This may indicate an error"
        )


def handle_duplicates(mgr: Any):
    """
    Handles the duplicates in the pool data.

    Parameters
    ----------
    mgr : Any
        The manager object.

    """
    # check if any duplicate cid's exist in the pool data
    mgr.deduplicate_pool_data()
    cids = [pool["cid"] for pool in mgr.pool_data]
    assert len(cids) == len(set(cids)), "duplicate cid's exist in the pool data"


def get_pools_for_exchange(exchange: str, mgr: Any) -> [Any]:
    """
    Handles the initial iteration of the bot.

    Parameters
    ----------
    mgr : Any
        The manager object.
    exchange : str
        The exchange for which to get pools

    Returns
    -------
    List[Any]
        A list of pools for the specified exchange.
    """
    return [
        idx
        for idx, pool in enumerate(mgr.pool_data)
        if pool["exchange_name"] == exchange
    ]


def handle_initial_iteration(
    backdate_pools: bool,
    current_block: int,
    last_block: int,
    mgr: Any,
    n_jobs: int,
    start_block: int,
):
    """
    Handles the initial iteration of the bot.

    Parameters
    ----------
    backdate_pools : bool
        Whether to backdate the pools.
    current_block : int
        The current block number.
    last_block : int
        The last block number.
    mgr : Any
        The manager object.
    n_jobs : int
        The number of jobs to run in parallel.
    start_block : int
        The starting block number.

    """

    if last_block == 0:
        non_multicall_rows_to_update = mgr.get_rows_to_update(start_block)

        if backdate_pools:
            # Remove duplicates
            non_multicall_rows_to_update = list(set(non_multicall_rows_to_update))

            # Parse the rows to update
            other_pool_rows = parse_non_multicall_rows_to_update(
                mgr, non_multicall_rows_to_update
            )

            for rows in [other_pool_rows]:
                update_pools_from_contracts(
                    mgr,
                    n_jobs=n_jobs,
                    rows_to_update=rows,
                    current_block=current_block,
                )


def get_tenderly_events(
    mgr,
    start_block,
    current_block,
    tenderly_fork_id,
):
    """
    Gets the Tenderly POL events.

    Parameters
    ----------
    mgr: Any
        The manager object.
    start_block: int
        The starting block number.
    current_block: int
        The current block number.
    tenderly_fork_id: str
        The Tenderly fork ID.

    Returns
    -------
    List[Any]
        A list of Tenderly POL events.

    """
    # connect to the Tenderly fork
    mgr.cfg.logger.info(
        f"Connecting to Tenderly fork: {tenderly_fork_id}, current_block: {current_block}, start_block: {start_block}"
    )
    tenderly_events_all = []
    tenderly_exchanges = mgr.tenderly_event_exchanges
    for exchange in tenderly_exchanges:
        contract = mgr.tenderly_event_contracts[exchange]
        exchange_events = mgr.exchanges[exchange].get_events(contract)

        tenderly_events = [
            event.getLogs(fromBlock=current_block - 1000, toBlock=current_block)
            for event in exchange_events
        ]

        tenderly_events = [event for event in tenderly_events if len(event) > 0]
        tenderly_events = [
            complex_handler(event)
            for event in [complex_handler(event) for event in tenderly_events]
        ]
        tenderly_events_all += tenderly_events
    return tenderly_events_all


def get_latest_events(
    current_block: int,
    mgr: Any,
    n_jobs: int,
    start_block: int,
    cache_latest_only: bool,
    logging_path: str,
) -> List[Any]:
    """
    Gets the latest events.

    Parameters
    ----------
    current_block : int
        The current block number.
    mgr : Any
        The manager object.
    n_jobs : int
        The number of jobs to run in parallel.
    start_block : int
        The starting block number.
    cache_latest_only : bool
        Whether to cache the latest events only.
    logging_path : str
        The logging path.

    Returns
    -------
    List[Any]
        A list of the latest events.
    """
    tenderly_events = []

    if mgr.tenderly_fork_id and mgr.tenderly_event_exchanges:
        tenderly_events = get_tenderly_events(
            mgr=mgr,
            start_block=start_block,
            current_block=current_block,
            tenderly_fork_id=mgr.tenderly_fork_id,
        )
        mgr.cfg.logger.info(
            f"[events.utils.get_latest_events] tenderly_events: {len(tenderly_events)}"
        )

    # Get all event filters, events, and flatten them
    events = [
        complex_handler(event)
        for event in [
            complex_handler(event)
            for event in get_all_events(
                n_jobs,
                get_event_filters(n_jobs, mgr, start_block, current_block),
            )
        ]
    ]

    # Filter out the latest events per pool, save them to disk, and update the pools
    latest_events = filter_latest_events(mgr, events)
    if mgr.tenderly_fork_id:
        if tenderly_events:
            latest_tenderly_events = filter_latest_events(mgr, tenderly_events)
            latest_events += latest_tenderly_events

        # remove the events from any mgr.tenderly_event_exchanges exchanges
        for exchange in mgr.tenderly_event_exchanges:
            if pool_type := mgr.pool_type_from_exchange_name(exchange):
                latest_events = [
                    event
                    for event in latest_events
                    if not pool_type.event_matches_format(event)
                ]

    carbon_pol_events = [event for event in latest_events if "token" in event["args"]]
    mgr.cfg.logger.info(
        f"[events.utils.get_latest_events] Found {len(latest_events)} new events, {len(carbon_pol_events)} carbon_pol_events"
    )

    # Save the latest events to disk
    save_events_to_json(
        cache_latest_only,
        logging_path,
        mgr,
        latest_events,
        start_block,
        current_block,
    )
    return latest_events


def get_start_block(
    alchemy_max_block_fetch: int,
    last_block: int,
    mgr: Any,
    reorg_delay: int,
    replay_from_block: int,
) -> Tuple[int, int or None]:
    """
    Gets the starting block number.

    Parameters
    ----------
    alchemy_max_block_fetch : int
        The maximum number of blocks to fetch.
    last_block : int
        The last block number.
    mgr : Any
        The manager object.
    reorg_delay : int
        The reorg delay.
    replay_from_block : int
        The block number to replay from.

    Returns
    -------
    Tuple[int, int or None]
        The starting block number and the block number to replay from.

    """
    if last_block == 0:
        if replay_from_block:
            return replay_from_block - reorg_delay - alchemy_max_block_fetch, replay_from_block
        elif mgr.tenderly_fork_id:
            return mgr.w3_tenderly.eth.block_number - reorg_delay - alchemy_max_block_fetch, mgr.w3_tenderly.eth.block_number
        else:
            return mgr.web3.eth.block_number - reorg_delay - alchemy_max_block_fetch, None
    else:
        if replay_from_block:
            return replay_from_block - 1, replay_from_block
        elif mgr.tenderly_fork_id:
            return safe_int(max(block["last_updated_block"] for block in mgr.pool_data)) - reorg_delay, mgr.w3_tenderly.eth.block_number
        else:
            return safe_int(max(block["last_updated_block"] for block in mgr.pool_data)) - reorg_delay, None


def get_tenderly_block_number(tenderly_fork_id: str) -> int:
    """
    Gets the Tenderly block number.

    Parameters
    ----------
    tenderly_fork_id : str
        The Tenderly fork ID.

    Returns
    -------
    int
        The Tenderly block number.

    """
    provider = Web3.HTTPProvider(f"https://rpc.tenderly.co/fork/{tenderly_fork_id}")
    web3 = Web3(provider)
    return web3.eth.block_number


def setup_replay_from_block(mgr: Any, block_number: int) -> Tuple[str, int]:
    """
    Setup a Tenderly fork from a specific block number.

    Parameters
    ----------
    mgr : Any
        The manager object
    block_number: int
        The block number to fork from.

    Returns
    -------
    str
        The web3 provider URL to use for the fork.

    """
    from web3 import Web3

    # The network and block where Tenderly fork gets created
    forkingPoint = {"network_id": "1", "block_number": block_number}

    # Define your Tenderly credentials and project info
    tenderly_access_key = os.getenv("TENDERLY_ACCESS_KEY")
    tenderly_user = os.getenv("TENDERLY_USER")
    tenderly_project = os.getenv("TENDERLY_PROJECT")

    # Base URL for Tenderly's API
    base_url = "https://api.tenderly.co/api/v1"

    # Define the headers for the request
    headers = {"X-Access-Key": tenderly_access_key, "Content-Type": "application/json"}

    # Define the project URL
    project_url = f"account/{tenderly_user}/project/{tenderly_project}"

    # Make the request to create the fork
    fork_response = requests.post(
        f"{base_url}/{project_url}/fork", headers=headers, json=forkingPoint
    )

    # Check if the request was successful
    fork_response.raise_for_status()

    # Parse the JSON response
    fork_data = fork_response.json()

    # Extract the fork id from the response
    fork_id = fork_data["simulation_fork"]["id"]

    # Log the fork id
    mgr.cfg.logger.info(
        f"[events.utils.setup_replay_from_block] Forked with fork id: {fork_id}"
    )

    # Create the provider you can use throughout the rest of your project
    provider = Web3.HTTPProvider(f"https://rpc.tenderly.co/fork/{fork_id}")

    mgr.cfg.logger.info(
        f"[events.utils.setup_replay_from_block] Forking from block_number: {block_number}, for fork_id: {fork_id}"
    )

    return provider.endpoint_uri, block_number


def set_network_connection_to_tenderly(
    mgr: Any,
    use_cached_events: bool,
    tenderly_uri: str,
    forked_from_block: int = None,
    tenderly_fork_id: str = None,
) -> Any:
    """
    Set the network connection to Tenderly.

    Parameters
    ----------
    mgr: Any (Manager)
        The manager object.
    use_cached_events: bool
        Whether to use cached events.
    tenderly_uri: str
        The Tenderly URI.
    forked_from_block: int
        The block number the Tenderly fork was created from.
    tenderly_fork_id: str
        The Tenderly fork ID.

    Returns
    -------
    Any (Manager object, Any is used to avoid circular import)
        The manager object.

    """
    assert (
        not use_cached_events
    ), "Cannot replay from block and use cached events at the same time"
    if not tenderly_uri and not tenderly_fork_id:
        return mgr, forked_from_block
    elif tenderly_fork_id:
        tenderly_uri = f"https://rpc.tenderly.co/fork/{tenderly_fork_id}"
        forked_from_block = None
        mgr.cfg.logger.info(
            f"[events.utils.set_network_connection_to_tenderly] Using Tenderly fork id: {tenderly_fork_id} at {tenderly_uri}"
        )
        mgr.cfg.w3 = Web3(Web3.HTTPProvider(tenderly_uri))
    elif tenderly_uri:
        mgr.cfg.logger.info(
            f"[events.utils.set_network_connection_to_tenderly] Connecting to Tenderly fork at {tenderly_uri}"
        )
        mgr.cfg.w3 = Web3(Web3.HTTPProvider(tenderly_uri))

    if tenderly_fork_id and not forked_from_block:
        forked_from_block = mgr.cfg.w3.eth.block_number

    assert (
        mgr.cfg.w3.provider.endpoint_uri == tenderly_uri
    ), f"Failed to connect to Tenderly fork at {tenderly_uri} - got {mgr.cfg.w3.provider.endpoint_uri} instead"
    mgr.cfg.logger.info(
        f"[events.utils.set_network_connection_to_tenderly] Successfully connected to Tenderly fork at {tenderly_uri}, forked from block: {forked_from_block}"
    )
    mgr.cfg.NETWORK = mgr.cfg.NETWORK_TENDERLY
    return mgr, forked_from_block


def set_network_connection_to_mainnet(
    mgr: Any, use_cached_events: bool, mainnet_uri: str
) -> Any:
    """
    Set the network connection to Mainnet.

    Parameters
    ----------
    mgr
    use_cached_events
    mainnet_uri

    Returns
    -------
    Any (Manager object, Any is used to avoid circular import)
        The manager object.

    """

    assert (
        not use_cached_events
    ), "Cannot replay from block and use cached events at the same time"

    mgr.cfg.w3 = Web3(Web3.HTTPProvider(mainnet_uri))

    assert (
        mgr.cfg.w3.provider.endpoint_uri == mainnet_uri
    ), f"Failed to connect to Mainnet at {mainnet_uri} - got {mgr.cfg.w3.provider.endpoint_uri} instead"
    mgr.cfg.logger.info(
        "[events.utils.set_network_connection_to_mainnet] Successfully connected to Mainnet"
    )
    mgr.cfg.NETWORK = mgr.cfg.NETWORK_MAINNET
    return mgr


def handle_limit_pairs_for_replay_mode(
    cfg: Config,
    limit_pairs_for_replay: str,
    replay_from_block: int,
    static_pool_data: pd.DataFrame,
) -> pd.DataFrame:
    """
    Splits, validates, and logs the `limit_pairs_for_replay` for replay mode.

    Parameters
    ----------
    cfg: Config
        The config object.
    limit_pairs_for_replay: str
        A comma-separated list of pairs to limit replay to. Must be in the format
    replay_from_block: int
        The block number to replay from. (For debugging / testing)
    static_pool_data: pd.DataFrame
        The static pool data.

    Returns
    -------
    pd.DataFrame
        The static pool data.

    """
    if limit_pairs_for_replay and replay_from_block:
        limit_pairs_for_replay = limit_pairs_for_replay.split(",")
        cfg.logger.info(
            f"[events.utils.handle_limit_pairs_for_replay_mode] Limiting replay to pairs: {limit_pairs_for_replay}"
        )
        static_pool_data = static_pool_data[
            static_pool_data["pair_name"].isin(limit_pairs_for_replay)
        ]
    return static_pool_data


def set_network_to_tenderly_if_replay(
    last_block: int,
    loop_idx: int,
    mgr: Any,
    replay_from_block: int,
    tenderly_uri: str or None,
    use_cached_events: bool,
    forked_from_block: int = None,
    tenderly_fork_id: str = None,
) -> Tuple[Any, str or None, int or None]:
    """
    Set the network connection to Tenderly if replaying from a block

    Parameters
    ----------
    last_block : int
        The last block that was processed
    loop_idx : int
        The current loop index
    mgr : Any
        The manager object
    replay_from_block : int
        The block to replay from
    tenderly_uri : str
        The Tenderly URI
    use_cached_events : bool
        Whether to use cached events
    forked_from_block : int
        The block number the Tenderly fork was created from.
    tenderly_fork_id : str
        The Tenderly fork id

    Returns
    -------
    mgr : Any
        The manager object
    tenderly_uri : str or None
        The Tenderly URI
    forked_from_block : int or None
        The block number the Tenderly fork was created from.
    """
    if not replay_from_block and not tenderly_fork_id:
        return mgr, None, None

    elif last_block == 0 and tenderly_fork_id:
        mgr.cfg.logger.info(
            f"[events.utils.set_network_to_tenderly_if_replay] Setting network connection to Tenderly idx: {loop_idx}"
        )
        mgr, forked_from_block = set_network_connection_to_tenderly(
            mgr=mgr,
            use_cached_events=use_cached_events,
            tenderly_uri=tenderly_uri,
            forked_from_block=forked_from_block,
            tenderly_fork_id=tenderly_fork_id,
        )
        tenderly_uri = mgr.cfg.w3.provider.endpoint_uri
        return mgr, tenderly_uri, forked_from_block

    elif replay_from_block and loop_idx > 0 and mgr.cfg.NETWORK != "tenderly":
        # Tx must always be submitted from Tenderly when in replay mode
        mgr.cfg.logger.info(
            f"[events.utils.set_network_to_tenderly_if_replay] Setting network connection to Tenderly idx: {loop_idx}"
        )
        mgr, forked_from_block = set_network_connection_to_tenderly(
            mgr=mgr,
            use_cached_events=use_cached_events,
            tenderly_uri=tenderly_uri,
            forked_from_block=forked_from_block,
        )
        mgr.cfg.w3.provider.endpoint_uri = tenderly_uri
        return mgr, tenderly_uri, forked_from_block

    else:
        tenderly_uri, forked_from_block = setup_replay_from_block(
            mgr=mgr, block_number=replay_from_block
        )
        mgr.cfg.NETWORK = mgr.cfg.NETWORK_TENDERLY
        return mgr, tenderly_uri, forked_from_block


def set_network_to_mainnet_if_replay(
    last_block: int,
    loop_idx: int,
    mainnet_uri: str,
    mgr: Any,
    replay_from_block: int,
    use_cached_events: bool,
):
    """
    Set the network connection to Mainnet if replaying from a block

    Parameters
    ----------
    last_block : int
        The last block that the bot processed
    loop_idx : int
        The current loop index
    mainnet_uri : str
        The URI of the Mainnet node
    mgr : Any
        The manager object
    replay_from_block : int
        The block to replay from
    use_cached_events : bool
        Whether to use cached events

    Returns
    -------
    mgr : Any
        The manager object

    """
    if (
        (replay_from_block or mgr.tenderly_fork_id)
        and mgr.cfg.NETWORK != "mainnet"
        and last_block != 0
    ):
        mgr.cfg.logger.info(
            f"[events.utils.set_network_to_mainnet_if_replay] Setting network connection to Mainnet idx: {loop_idx}"
        )
        mgr = set_network_connection_to_mainnet(
            mgr=mgr,
            use_cached_events=use_cached_events,
            mainnet_uri=mainnet_uri,
        )
    return mgr


def append_fork_for_cleanup(forks_to_cleanup: List[str], tenderly_uri: str):
    """
    Appends the fork to the forks_to_cleanup list if it is not None.

    Parameters
    ----------
    forks_to_cleanup : List[str]
        The list of forks to cleanup.
    tenderly_uri : str
        The tenderly uri.

    Returns
    -------
    forks_to_cleanup : List[str]
        The list of forks to cleanup.

    """
    if tenderly_uri is not None:
        forks_to_cleanup.append(tenderly_uri.split("/")[-1])
    return forks_to_cleanup


def delete_tenderly_forks(forks_to_cleanup: List[str], mgr: Any) -> List[str]:
    """
    Deletes the forks that were created on Tenderly.

    Parameters
    ----------
    forks_to_cleanup : List[str]
        List of Tenderly fork names to delete.
    mgr : Any
        The manager object.
    """

    forks_to_keep = [forks_to_cleanup[-1], forks_to_cleanup[-2]]
    forks_to_cleanup = [fork for fork in forks_to_cleanup if fork not in forks_to_keep]

    # Delete the forks
    for fork in forks_to_cleanup:
        # Define your Tenderly credentials and project info
        tenderly_access_key = os.getenv("TENDERLY_ACCESS_KEY")
        tenderly_project = os.getenv("TENDERLY_PROJECT")

        # Define the headers for the request
        headers = {
            "X-Access-Key": tenderly_access_key,
            "Content-Type": "application/json",
        }

        url = f"https://api.tenderly.co/api/v2/project/{tenderly_project}/forks/{fork}"

        # Make the request to create the fork
        fork_response = requests.delete(url, headers=headers)

        mgr.cfg.logger.info(
            f"[events.utils.delete_tenderly_forks] Delete Fork {fork}, Response: {fork_response.status_code}"
        )

    return forks_to_keep


def verify_min_bnt_is_respected(bot: CarbonBot, mgr: Any):
    """
    Verifies that the bot respects the min profit. Used for testing.

    Parameters
    ----------
    bot : CarbonBot
        The bot object.
    mgr : Any
        The manager object.

    """
    # Verify MIN_PROFIT_BNT is set and respected
    assert (
        bot.ConfigObj.DEFAULT_MIN_PROFIT_GAS_TOKEN
        == mgr.cfg.DEFAULT_MIN_PROFIT_GAS_TOKEN
    ), "bot failed to update min profit"
    mgr.cfg.logger.debug(
        "[events.utils.verify_min_bnt_is_respected] Bot successfully updated min profit"
    )


def handle_target_token_addresses(static_pool_data: pd.DataFrame, target_tokens: List):
    """
    Get the addresses of the target tokens.

    Parameters
    ----------
    static_pool_data : pd.DataFrame
        The static pool data.
    target_tokens : List
        The target tokens.

    Returns
    -------
    List
        The addresses of the target tokens.

    """
    # Get the addresses of the target tokens
    target_token_addresses = []
    if target_tokens:
        for token in target_tokens:
            target_token_addresses = (
                target_token_addresses
                + static_pool_data[static_pool_data["tkn0_address"] == token][
                    "tkn0_address"
                ].tolist()
            )
            target_token_addresses = (
                target_token_addresses
                + static_pool_data[static_pool_data["tkn1_address"] == token][
                    "tkn1_address"
                ].tolist()
            )
    target_token_addresses = list(set(target_token_addresses))
    return target_token_addresses


def handle_replay_from_block(replay_from_block: int) -> (int, int, bool):
    """
    Handle the replay from block flag.

    Parameters
    ----------
    replay_from_block : int
        The block number to replay from.

    Returns
    -------
    polling_interval : int
        The time interval at which the bot polls for new events.

    """
    if replay_from_block:
        assert (
            replay_from_block > 0
        ), "The block number to replay from must be greater than 0."
    reorg_delay = 0
    use_cached_events = False
    polling_interval = 0
    return polling_interval, reorg_delay, use_cached_events


# %%
def get_current_block(
    last_block: int,
    mgr: Any,
    reorg_delay: int,
    replay_from_block: int,
    tenderly_fork_id: str,
) -> int:
    """
    Get the current block number, then adjust to the block number reorg_delay blocks ago to avoid reorgs

    Parameters
    ----------
    last_block: int
        The last block
    mgr: Any
        The manager object
    reorg_delay: int
        The number of blocks to wait to avoid reorgs
    replay_from_block: int
        The block number to replay from
    tenderly_fork_id: str
        The Tenderly fork id

    Returns
    -------
    int
        The current block number

    """
    if not replay_from_block and not tenderly_fork_id:
        current_block = mgr.web3.eth.block_number - reorg_delay
    elif last_block == 0 and replay_from_block:
        current_block = replay_from_block - reorg_delay
    elif tenderly_fork_id:
        current_block = mgr.w3_tenderly.eth.block_number
    else:
        current_block = last_block + 1
    return current_block


def handle_static_pools_update(mgr: Any):
    """
    Handles the static pools update 1x at startup and then periodically thereafter upon terraformer runs.

    Parameters
    ----------
    mgr : Any
        The manager object.

    """
    uniswap_v2_event_mappings = pd.DataFrame(
        [
            {"address": k, "exchange_name": v}
            for k, v in mgr.uniswap_v2_event_mappings.items()
        ]
    )
    uniswap_v3_event_mappings = pd.DataFrame(
        [
            {"address": k, "exchange_name": v}
            for k, v in mgr.uniswap_v3_event_mappings.items()
        ]
    )
    solidly_v2_event_mappings = pd.DataFrame(
        [
            {"address": k, "exchange_name": v}
            for k, v in mgr.solidly_v2_event_mappings.items()
        ]
    )
    all_event_mappings = (
        pd.concat([uniswap_v2_event_mappings, uniswap_v3_event_mappings, solidly_v2_event_mappings])
        .drop_duplicates("address")
        .to_dict(orient="records")
    )
    if "uniswap_v2_pools" not in mgr.static_pools:
        mgr.static_pools["uniswap_v2_pools"] = []
    if "uniswap_v3_pools" not in mgr.static_pools:
        mgr.static_pools["uniswap_v3_pools"] = []
    if "solidly_v2_pools" not in mgr.static_pools:
        mgr.static_pools["solidly_v2_pools"] = []

    for ex in mgr.forked_exchanges:
        if ex in mgr.exchanges:
            exchange_pools = [
                e["address"] for e in all_event_mappings if e["exchange_name"] == ex
            ]
            mgr.cfg.logger.info(
                f"[events.utils.handle_static_pools_update] Adding {len(exchange_pools)} {ex} pools to static pools"
            )
            attr_name = f"{ex}_pools"
            mgr.static_pools[attr_name] = exchange_pools


def handle_tokens_csv(mgr, prefix_path, read_only: bool = False):
    tokens_filepath = os.path.normpath(
        f"{prefix_path}fastlane_bot/data/blockchain_data/{mgr.cfg.NETWORK}/tokens.csv"
    )

    try:
        token_data = pd.read_csv(tokens_filepath)
    except Exception as e:
        if not read_only:
            mgr.cfg.logger.info(
                f"[events.utils.handle_tokens_csv] Error reading token data: {e}... creating new file"
            )
            token_data = pd.DataFrame(mgr.tokens)
            token_data.to_csv(tokens_filepath, index=False)
        else:
            raise ReadOnlyException(tokens_filepath) from e

    extra_info = glob(
        os.path.normpath(
            f"{prefix_path}fastlane_bot/data/blockchain_data/{mgr.cfg.NETWORK}/token_detail/*.csv"
        )
    )
    if len(extra_info) > 0:
        extra_info_df = pd.concat(
            [pd.read_csv(f) for f in extra_info], ignore_index=True
        )
        token_data = pd.concat([token_data, extra_info_df], ignore_index=True)
        token_data = token_data.drop_duplicates(subset=["address"])

        if not read_only:
            token_data.to_csv(tokens_filepath, index=False)

            # delete all files in token_detail
            for f in extra_info:
                try:
                    os.remove(f)
                except FileNotFoundError:
                    pass

    mgr.tokens = token_data.to_dict(orient="records")

    mgr.cfg.logger.info(
        f"[events.utils.handle_tokens_csv] Updated token data with {len(extra_info)} new tokens"
    )


def self_funding_warning_sequence(cfg):
    """
    This function initiates a warning sequence if the user has specified to use their own funds.

    :param cfg: the config object

    """
    cfg.logger.info(
        f"\n\n*********************************************************************************\n*********************************   WARNING   *********************************\n\n"
    )
    cfg.logger.info(
        f"Arbitrage bot is set to use its own funds instead of using Flashloans.\n\n*****   This could put your funds at risk.    ******\nIf you did not mean to use this mode, cancel the bot now.\n\nOtherwise, the bot will submit token approvals IRRESPECTIVE OF CURRENT GAS PRICE for each token specified in Flashloan tokens.\n\n*********************************************************************************"
    )
    time.sleep(5)
    cfg.logger.info(f"Submitting approvals in 15 seconds")
    time.sleep(5)
    cfg.logger.info(f"Submitting approvals in 10 seconds")
    time.sleep(5)
    cfg.logger.info(f"Submitting approvals in 5 seconds")
    time.sleep(5)
    cfg.logger.info(
        f"*********************************************************************************\n\nSelf-funding mode activated."
    )
    cfg.logger.info(
        f"""\n\n
          _____
         |A .  | _____
         | /.\ ||A ^  | _____
         |(_._)|| / \ ||A _  | _____
         |  |  || \ / || ( ) ||A_ _ |
         |____V||  .  ||(_'_)||( v )|
                |____V||  |  || \ / |
                       |____V||  .  |
                              |____V|
    \n\n"""
    )


def find_unapproved_tokens(tokens: List, cfg, tx_helpers) -> List:
    """
    This function checks if tokens have been previously approved from the wallet address to the Arbitrage contract.
    If they are not already approved, it will submit approvals for each token specified in Flashloan tokens.
    :param tokens: the list of tokens to check/approve
    :param cfg: the config object
    :param tx_helpers: the TxHelpers instantiated class

    returns: List of tokens that have not been approved

    """
    unapproved_tokens = []
    for tkn in tokens:
        if not tx_helpers.check_if_token_approved(token_address=tkn):
            unapproved_tokens.append(tkn)
    return unapproved_tokens


def check_and_approve_tokens(tokens: List, cfg) -> bool:
    """
    This function checks if tokens have been previously approved from the wallet address to the Arbitrage contract.
    If they are not already approved, it will submit approvals for each token specified in Flashloan tokens.

    :param tokens: the list of tokens to check/approve
    :param cfg: the config object

    """
    _tokens = []
    for tkn in tokens:
        # If the token is a token key, get the address from the CHAIN_FLASHLOAN_TOKENS dict in the network.py config file
        if "-" in tkn:
            try:
                _tokens.append(cfg.CHAIN_FLASHLOAN_TOKENS[tkn])
            except KeyError:
                cfg.logger.info(f"could not find token address for tkn: {tkn}")
        else:
            _tokens.append(tkn)
    tokens = _tokens

    self_funding_warning_sequence(cfg=cfg)
    tx_helpers = TxHelpers(ConfigObj=cfg)
    unapproved_tokens = find_unapproved_tokens(
        tokens=tokens, cfg=cfg, tx_helpers=tx_helpers
    )

    if len(unapproved_tokens) == 0:
        return True

    for _tkn in unapproved_tokens:
        tx = tx_helpers.approve_token_for_arb_contract(token_address=_tkn)
        if tx is not None:
            continue
        else:
            assert (
                False
            ), f"Failed to approve token: {_tkn}. This can be fixed by approving manually, or restarting the bot to try again."

    unapproved_tokens = find_unapproved_tokens(
        tokens=unapproved_tokens, cfg=cfg, tx_helpers=tx_helpers
    )
    if len(unapproved_tokens) == 0:
        return True
    else:
        return False<|MERGE_RESOLUTION|>--- conflicted
+++ resolved
@@ -593,12 +593,9 @@
     blockchain: str,
     flashloan_tokens: str,
     tenderly_fork_id: str = None,
-<<<<<<< HEAD
     rpc_url: str = None,
     disable_logfiles: bool = False,
-=======
     self_fund: bool = False,
->>>>>>> 61a61471
 ) -> Config:
     """
     Gets the config object.
@@ -619,16 +616,12 @@
         Comma seperated list of tokens that the bot can use for flash loans.
     tenderly_fork_id : str, optional
         The Tenderly fork ID, by default None
-<<<<<<< HEAD
     rpc_url : str, optional
         The RPC URL, by default None
     disable_logfiles : bool, optional
         Whether to disable logfiles, by default False
-
-=======
     self_fund : bool
         The bot will default to using flashloans if False, otherwise it will attempt to use funds from the wallet.
->>>>>>> 61a61471
     Returns
     -------
     Config
@@ -645,11 +638,8 @@
             loglevel=loglevel,
             logging_path=logging_path,
             blockchain=blockchain,
-<<<<<<< HEAD
             disable_logfiles=disable_logfiles,
-=======
             self_fund=self_fund,
->>>>>>> 61a61471
         )
         cfg.logger.info("[events.utils.get_config] Using Tenderly config")
     else:
@@ -658,11 +648,8 @@
             loglevel=loglevel,
             logging_path=logging_path,
             blockchain=blockchain,
-<<<<<<< HEAD
             disable_logfiles=disable_logfiles,
-=======
             self_fund=self_fund,
->>>>>>> 61a61471
         )
         cfg.logger.info("[events.utils.get_config] Using mainnet config")
 
@@ -887,9 +874,6 @@
         path = f"pool_data/{mgr.SUPPORTED_EXCHANGES}_{current_block}.json"
     try:
         df = pd.DataFrame(mgr.pool_data)
-<<<<<<< HEAD
-        df.to_json(path, orient="records")
-=======
 
         def remove_nan(row):
             return {col: val for col, val in row.items() if pd.notna(val)}
@@ -897,7 +881,6 @@
         # Apply the function to each row
         cleaned_df = df.apply(remove_nan, axis=1)
         cleaned_df.to_json(path, orient="records")
->>>>>>> 61a61471
     except Exception as e:
         mgr.cfg.logger.error(f"Error writing pool data to disk: {e}")
 
