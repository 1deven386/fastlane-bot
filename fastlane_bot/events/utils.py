# coding=utf-8
"""
Contains the utils functions for events

(c) Copyright Bprotocol foundation 2023.
Licensed under MIT
"""
import contextlib
import importlib
import json
import os
import sys
import time
from _decimal import Decimal
from typing import Any, Union, Dict, Set, Tuple, Hashable
from typing import List

import pandas as pd
import requests
import web3
from hexbytes import HexBytes
from joblib import Parallel, delayed
from web3 import Web3
from web3.contract import Contract
from web3.datastructures import AttributeDict

from fastlane_bot import Config
from fastlane_bot.bot import CarbonBot
from fastlane_bot.config.multicaller import MultiCaller
from fastlane_bot.config.multiprovider import MultiProviderContractWrapper
from fastlane_bot.data.abi import ERC20_ABI
from fastlane_bot.events.interface import QueryInterface
from fastlane_bot.events.managers.manager import Manager
from fastlane_bot.events.multicall_utils import encode_token_price
from fastlane_bot.events.pools import CarbonV1Pool


def filter_latest_events(
        mgr: Manager, events: List[List[AttributeDict]]
) -> List[AttributeDict]:
    """
    This function filters out the latest events for each pool. Given a nested list of events, it iterates through all events
    and keeps track of the latest event (i.e., with the highest block number) for each pool. The key used to identify each pool
    is derived from the event data using manager's methods.

    Args:
        mgr (Base): A Base object that provides methods to handle events and their related pools.
        events (List[List[AttributeDict]]): A nested list of events, where each event is an AttributeDict that includes
        the event data and associated metadata.

    Returns:
        List[AttributeDict]: A list of events, each representing the latest event for its corresponding pool.
    """
    latest_entry_per_pool = {}
    all_events = [event for event_list in events for event in event_list]

    # Handles the case where multiple pools are created in the same block
    all_events.reverse()

    for event in all_events:
        pool_type = mgr.pool_type_from_exchange_name(
            mgr.exchange_name_from_event(event)
        )
        if pool_type:
            key = pool_type.unique_key()
        else:
            continue
        if key == "cid":
            key = "id"
        elif key == "tkn1_address":
            if event["args"]["pool"] != mgr.cfg.BNT_ADDRESS:
                key = "pool"
            else:
                key = "tkn_address"
        unique_key = event[key] if key in event else event["args"][key]

        if unique_key in latest_entry_per_pool:
            if event["blockNumber"] > latest_entry_per_pool[unique_key]["blockNumber"]:
                latest_entry_per_pool[unique_key] = event
            elif (
                    event["blockNumber"] == latest_entry_per_pool[unique_key]["blockNumber"]
            ):
                if (
                        event["transactionIndex"]
                        == latest_entry_per_pool[unique_key]["transactionIndex"]
                ):
                    if (
                            event["logIndex"]
                            > latest_entry_per_pool[unique_key]["logIndex"]
                    ):
                        latest_entry_per_pool[unique_key] = event
                elif (
                        event["transactionIndex"]
                        > latest_entry_per_pool[unique_key]["transactionIndex"]
                ):
                    latest_entry_per_pool[unique_key] = event
                else:
                    continue
            else:
                continue
        else:
            latest_entry_per_pool[unique_key] = event

    return list(latest_entry_per_pool.values())


def complex_handler(obj: Any) -> Union[Dict, str, List, Set, Any]:
    """
    This function aims to handle complex data types, such as web3.py's AttributeDict, HexBytes, and native Python collections
    like dict, list, tuple, and set. It recursively traverses these collections and converts their elements into more "primitive"
    types, making it easier to work with these elements or serialize the data into JSON.

    Args:
        obj (Any): The object to be processed. This can be of any data type, but the function specifically handles AttributeDict,
        HexBytes, dict, list, tuple, and set.

    Returns:
        Union[Dict, str, List, Set, Any]: Returns a "simplified" version of the input object, where AttributeDict is converted
        into dict, HexBytes into str, and set into list. For dict, list, and tuple, it recursively processes their elements.
        If the input object does not match any of the specified types, it is returned as is.
    """
    if isinstance(obj, AttributeDict):
        return dict(obj)
    elif isinstance(obj, HexBytes):
        return obj.hex()
    elif isinstance(obj, bytes):
        return obj.hex()
    elif isinstance(obj, dict):
        return {k: complex_handler(v) for k, v in obj.items()}
    elif isinstance(obj, (list, tuple)):
        return [complex_handler(i) for i in obj]
    elif isinstance(obj, set):
        return list(obj)
    else:
        return obj


def add_initial_pool_data(cfg: Config, mgr: Any, n_jobs: int = -1):
    """
    Adds initial pool data to the manager.

    Parameters
    ----------
    cfg : Config
        The config object.
    mgr : Any
        The manager object.
    n_jobs : int, optional
        The number of jobs to run in parallel, by default -1

    """
    # Add initial pools for each row in the static_pool_data
    start_time = time.time()
    Parallel(n_jobs=n_jobs, backend="threading")(
        delayed(mgr.add_pool_to_exchange)(row) for row in mgr.pool_data
    )
    cfg.logger.info(f"Time taken to add initial pools: {time.time() - start_time}")


class CSVReadError(Exception):
    """Raised when a CSV file cannot be read."""

    pass


def read_csv_file(filepath: str, low_memory: bool = False) -> pd.DataFrame:
    """Helper function to read a CSV file.

    Parameters
    ----------
    filepath : str
        The filepath of the CSV file.
    low_memory : bool, optional
        Whether to read the CSV file in low memory mode, by default False

    Returns
    -------
    pd.DataFrame
        The CSV data as a pandas DataFrame.

    Raises
    ------
    CSVReadError
        If the file does not exist or cannot be parsed.
    """
    if not os.path.isfile(filepath):
        raise CSVReadError(f"File {filepath} does not exist")
    try:
        return pd.read_csv(filepath, low_memory=low_memory)
    except pd.errors.ParserError as e:
        raise CSVReadError(f"Error parsing the CSV file {filepath}") from e


def filter_static_pool_data(
        pool_data: pd.DataFrame, exchanges: List[str], sample_size: int or str
) -> pd.DataFrame:
    """Helper function to filter static pool data.

    Parameters
    ----------
    pool_data : pd.DataFrame
        The pool data.
    exchanges : List[str]
        A list of exchanges to fetch data for.
    sample_size : int or str
        The number of Bancor v3 pools to fetch.

    Returns
    -------
    pd.DataFrame
        The filtered pool data.
    """
    filtered_data = pool_data[pool_data["exchange_name"].isin(exchanges)]

    if sample_size != "max":
        bancor_data = filtered_data[filtered_data["exchange_name"] == "bancor_v3"]
        non_bancor_data = filtered_data[
            filtered_data["exchange_name"] != "bancor_v3"
            ].sample(n=sample_size)
        filtered_data = pd.concat([bancor_data, non_bancor_data])

    return filtered_data


def get_static_data(
<<<<<<< HEAD
    cfg: Config,
    exchanges: List[str],
    static_pool_data_filename: str,
    static_pool_data_sample_sz: int or str,
) -> Tuple[pd.DataFrame, pd.DataFrame, Dict[str, str], Dict[str, str]]:
=======
        cfg: Config,
        exchanges: List[str],
        static_pool_data_filename: str,
        static_pool_data_sample_sz: int or str,
) -> Tuple[pd.DataFrame, pd.DataFrame, Dict[str, str]]:
>>>>>>> c07cca20
    """
    Helper function to get static pool data, tokens, and Uniswap v2 event mappings.

    Parameters
    ----------
    cfg : Config
        The config object.
    exchanges : List[str]
        A list of exchanges to fetch data for.
    static_pool_data_filename : str
        The filename of the static pool data CSV file.
    static_pool_data_sample_sz : int or str
        The number of Bancor v3 pools to fetch.

    Returns
    -------
    Tuple[pd.DataFrame, pd.DataFrame, Dict[str, str]]
        A tuple of static pool data, tokens, and Uniswap v2 event mappings.

    """
    base_path = "fastlane_bot/data"

    # Read static pool data from CSV
    static_pool_data_filepath = os.path.join(
        base_path, f"{static_pool_data_filename}.csv"
    )
    static_pool_data = read_csv_file(static_pool_data_filepath)
    static_pool_data = filter_static_pool_data(
        static_pool_data, exchanges, static_pool_data_sample_sz
    )

    # Read Uniswap v2 event mappings and tokens
    uniswap_v2_filepath = os.path.join(base_path, "uniswap_v2_event_mappings.csv")
    uniswap_v2_event_mappings_df = read_csv_file(uniswap_v2_filepath)
    uniswap_v2_event_mappings = dict(
        uniswap_v2_event_mappings_df[["address", "exchange"]].values
    )

    uniswap_v3_filepath = os.path.join(base_path, "uniswap_v3_event_mappings.csv")
    uniswap_v3_event_mappings_df = read_csv_file(uniswap_v3_filepath)
    uniswap_v3_event_mappings = dict(
        uniswap_v3_event_mappings_df[["address", "exchange"]].values
    )

    tokens_filepath = os.path.join(base_path, "tokens.csv")
    tokens = read_csv_file(tokens_filepath)

    # Initialize web3
    static_pool_data["cid"] = [
        cfg.w3.keccak(text=f"{row['descr']}").hex()
        for index, row in static_pool_data.iterrows()
    ]

    return static_pool_data, tokens, uniswap_v2_event_mappings, uniswap_v3_event_mappings


def handle_tenderly_event_exchanges(cfg: Config, exchanges: str, tenderly_fork_id: str) -> List[str]:
    """
    Handles the exchanges parameter.

    Parameters
    ----------
    cfg : Config
        The config object.
    exchanges : str
        A comma-separated string of exchanges to fetch data for.
    tenderly_fork_id : str
        The Tenderly fork ID.

    Returns
    -------
    List[str]
        A list of exchanges to fetch data for.

    """
    if not tenderly_fork_id:
        return []

    if not exchanges or exchanges == "None":
        return []

    exchanges = exchanges.split(",") if exchanges else []
    cfg.logger.info(f"Running data fetching for exchanges: {exchanges}")
    return exchanges


def handle_exchanges(cfg: Config, exchanges: str) -> List[str]:
    """
    Handles the exchanges parameter.

    Parameters
    ----------
    cfg : Config
        The config object.
    exchanges : str
        A comma-separated string of exchanges to fetch data for.

    Returns
    -------
    List[str]
        A list of exchanges to fetch data for.

    """
    # Set external exchanges
    exchanges = exchanges.split(",") if exchanges else []
    cfg.logger.info(f"Running data fetching for exchanges: {exchanges}")
    return exchanges


def handle_target_tokens(
        cfg: Config,
        flashloan_tokens: List[str],
        target_tokens: str,
) -> List[str]:
    """
    Handles the target tokens parameter.

    Parameters
    ----------
    cfg : Config
        The config object.
    flashloan_tokens : List[str]
        A list of flashloan tokens.
    target_tokens : str
        A comma-separated string of target tokens to fetch data for.

    Returns
    -------
    List[str]
        A list of target tokens to fetch data for.

    """

    if target_tokens:
        if target_tokens == "flashloan_tokens":
            target_tokens = flashloan_tokens
        else:
            target_tokens = target_tokens.split(",")
            target_tokens = [
                QueryInterface.cleanup_token_key(token) for token in target_tokens
            ]

            # Ensure that the target tokens are a subset of the flashloan tokens
            for token in flashloan_tokens:
                if token not in target_tokens:
                    cfg.logger.warning(
                        f"Falshloan token {token} not in target tokens. Adding it to target tokens."
                    )
                    target_tokens.append(token)

        cfg.logger.info(
            f"Target tokens are set as: {target_tokens}, {type(target_tokens)}"
        )

    return target_tokens


def handle_flashloan_tokens(cfg: Config, flashloan_tokens: str) -> List[str]:
    """
    Handles the flashloan tokens parameter.

    Parameters
    ----------
    cfg : Config
        The config object.
    flashloan_tokens : str
        A comma-separated string of flashloan tokens to fetch data for.

    Returns
    -------
    List[str]
        A list of flashloan tokens to fetch data for.
    """
    flashloan_tokens = flashloan_tokens.split(",")
    flashloan_tokens = [
        QueryInterface.cleanup_token_key(token) for token in flashloan_tokens
    ]
    # Log the flashloan tokens
    cfg.logger.info(
        f"Flashloan tokens are set as: {flashloan_tokens}, {type(flashloan_tokens)}"
    )
    return flashloan_tokens


def get_config(
        default_min_profit_bnt: int or Decimal,
        limit_bancor3_flashloan_tokens: bool,
        loglevel: str,
        logging_path: str,
        tenderly_fork_id: str = None,
) -> Config:
    """
    Gets the config object.

    Parameters
    ----------
    default_min_profit_bnt : int or Decimal
        The default minimum profit in BNT.
    limit_bancor3_flashloan_tokens : bool
        Whether to limit the flashloan tokens to Bancor v3 pools.
    loglevel : str
        The log level.
    logging_path : str
        The logging path.
    tenderly_fork_id : str, optional
        The Tenderly fork ID, by default None

    Returns
    -------
    Config
        The config object.

    """
    default_min_profit_bnt = Decimal(str(default_min_profit_bnt))

    if tenderly_fork_id:
        cfg = Config.new(
            config=Config.CONFIG_TENDERLY, loglevel=loglevel, logging_path=logging_path
        )
        cfg.logger.info("Using Tenderly config")
    else:
        cfg = Config.new(
            config=Config.CONFIG_MAINNET, loglevel=loglevel, logging_path=logging_path
        )
        cfg.logger.info("Using mainnet config")
    cfg.LIMIT_BANCOR3_FLASHLOAN_TOKENS = limit_bancor3_flashloan_tokens
    cfg.DEFAULT_MIN_PROFIT_BNT = Decimal(str(default_min_profit_bnt))
    cfg.DEFAULT_MIN_PROFIT = Decimal(str(default_min_profit_bnt))
    return cfg


def get_loglevel(loglevel: str) -> Any:
    """
    Gets the log level.

    Parameters
    ----------
    loglevel : str
        The log level.

    Returns
    -------
    Any
        The log level.

    """
    return (
        Config.LOGLEVEL_DEBUG
        if loglevel == "DEBUG"
        else Config.LOGLEVEL_INFO
        if loglevel == "INFO"
        else Config.LOGLEVEL_WARNING
        if loglevel == "WARNING"
        else Config.LOGLEVEL_ERROR
        if loglevel == "ERROR"
        else Config.LOGLEVEL_INFO
    )


def get_event_filters(
        n_jobs: int, mgr: Any, start_block: int, current_block: int
) -> Any:
    """
    Creates event filters for the specified block range.

    Parameters
    ----------
    n_jobs : int
        The number of jobs to run in parallel.
    mgr : Any
        The manager object.
    start_block : int
        The starting block number of the event filters.
    current_block : int
        The current block number of the event filters.

    Returns
    -------
    Any
        A list of event filters.
    """
    bancor_pol_events = ["TradingEnabled", "TokenTraded"]

    # Get for exchanges except POL contract
    by_block_events = Parallel(n_jobs=n_jobs, backend="threading")(
        delayed(event.createFilter)(fromBlock=start_block, toBlock=current_block)
        for event in mgr.events
        if event.__name__ not in bancor_pol_events
    )

    # Get all events since the beginning of time for Bancor POL contract
    max_num_events = Parallel(n_jobs=n_jobs, backend="threading")(
        delayed(event.createFilter)(fromBlock=0, toBlock="latest")
        for event in mgr.events
        if event.__name__ in bancor_pol_events
    )
    return by_block_events + max_num_events


def get_all_events(n_jobs: int, event_filters: Any) -> List[Any]:
    """
    Fetches all events using the given event filters.

    Parameters
    ----------
    n_jobs : int
        The number of jobs to run in parallel.
    event_filters : Any
        A list of event filters.

    Returns
    -------
    List[Any]
        A list of all events.
    """
    return Parallel(n_jobs=n_jobs, backend="threading")(
        delayed(event_filter.get_all_entries)() for event_filter in event_filters
    )


def save_events_to_json(
        cache_latest_only,
        logging_path,
        mgr,
        latest_events: List[Any],
        start_block: int,
        current_block: int,
) -> None:
    """
    Saves the given events to a JSON file.

    Parameters
    ----------
    cache_latest_only : bool
        Whether to cache the latest events only.
    logging_path : str
        The logging path.
    mgr : Any
        The manager object.
    latest_events : List[Any]
        A list of the latest events.
    start_block : int
        The starting block number.
    current_block : int
        The current block number.
    """
    if cache_latest_only:
        path = f"{logging_path}/latest_event_data.json"
    else:
        if not os.path.isdir("event_data"):
            os.mkdir("event_data")
        path = (
            f"event_data/{mgr.SUPPORTED_EXCHANGES}_{start_block}_{current_block}.json"
        )
    try:
        with open(path, "w") as f:
            latest_events = [
                                _["args"].pop("contextId", None) for _ in latest_events
                            ] and latest_events
            f.write(json.dumps(latest_events))
    except Exception as e:
        mgr.cfg.logger.error(f"Error saving events to JSON: {e}")

    mgr.cfg.logger.info(f"Saved events to {path}")


def update_pools_from_events(n_jobs: int, mgr: Any, latest_events: List[Any]):
    """
    Updates the pools with the given events.

    Parameters
    ----------
    n_jobs : int
        The number of jobs to run in parallel.
    mgr : Any
        The manager object.

    """
    Parallel(n_jobs=n_jobs, backend="threading")(
        delayed(mgr.update)(event=event) for event in latest_events
    )


def write_pool_data_to_disk(
        cache_latest_only: bool, logging_path: str, mgr: Any, current_block: int
) -> None:
    """
    Writes the pool data to disk.

    Parameters
    ----------
    cache_latest_only : bool
        Whether to cache the latest pool data only.
    logging_path : str
        The logging path.
    mgr : Any
        The manager object.
    current_block : int
        The current block number.
    """
    if cache_latest_only:
        path = f"{logging_path}/latest_pool_data.json"
    else:
        if not os.path.isdir("pool_data"):
            os.mkdir("pool_data")
        path = f"pool_data/{mgr.SUPPORTED_EXCHANGES}_{current_block}.json"
    try:
        with open(path, "w") as f:
            f.write(json.dumps(mgr.pool_data))
    except Exception as e:
        mgr.cfg.logger.error(f"Error writing pool data to disk: {e}")


def parse_non_multicall_rows_to_update(
        mgr: Any,
        rows_to_update: List[Hashable],
) -> List[Hashable]:
    """
    Parses the rows to update for Bancor v3 pools.

    Parameters
    ----------
    mgr : Any
        The manager object.
    rows_to_update : List[Hashable]
        A list of rows to update.

    Returns
    -------
    Tuple[List[Hashable], List[Hashable]]
        A tuple of the Bancor v3 pool rows to update and other pool rows to update.
    """

    other_pool_rows = [
        idx
        for idx in rows_to_update
        if mgr.pool_data[idx]["exchange_name"] not in mgr.cfg.MULTICALLABLE_EXCHANGES
    ]
    return other_pool_rows


def init_bot(mgr: Any) -> CarbonBot:
    """
    Initializes the bot.

    Parameters
    ----------
    mgr : Base
        The manager object.

    Returns
    -------
    CarbonBot
        The bot object.
    """
    mgr.cfg.logger.info("Initializing the bot...")
    db = QueryInterface(
        mgr=mgr,
        ConfigObj=mgr.cfg,
        state=mgr.pool_data,
        uniswap_v2_event_mappings=mgr.uniswap_v2_event_mappings,
        uniswap_v3_event_mappings=mgr.uniswap_v3_event_mappings,
        exchanges=mgr.exchanges,
    )
    bot = CarbonBot(ConfigObj=mgr.cfg)
    bot.db = db
    # bot.TxSubmitHandler.ConfigObj = mgr.cfg
    # bot.TxSubmitHandler.ConfigObj.w3 = mgr.cfg.w3
    # bot.TxSubmitHandler.ConfigObj.w3 = mgr.cfg.w3
    assert isinstance(
        bot.db, QueryInterface
    ), "QueryInterface not initialized correctly"
    return bot


def update_pools_from_contracts(
        mgr: Any,
        n_jobs: int,
        rows_to_update: List[int] or List[Hashable],
        multicall_contract: MultiProviderContractWrapper or web3.contract.Contract = None,
        token_address: bool = False,
        current_block: int = None,
) -> None:
    """
    Updates the pools with the given indices by calling the contracts.

    Parameters
    ----------
    mgr : Any
        The manager object.
    n_jobs : int
        The number of jobs to run in parallel.
    rows_to_update : List[int]
        A list of rows to update.
    multicall_contract : MultiProviderContractWrapper or web3.contract.Contract
        The multicall contract.
    token_address : bool, optional
        Whether to update the token address, by default False
    current_block : int, optional
        The current block number, by default None

    """
    Parallel(n_jobs=n_jobs, backend="threading")(
        delayed(mgr.update)(
            pool_info=mgr.pool_data[idx],
            block_number=current_block,
            token_address=token_address,
            multicall_contract=multicall_contract,
        )
        for idx in rows_to_update
    )


def get_cached_events(mgr: Any, logging_path: str) -> List[Any]:
    """
    Gets the cached events.

    Parameters
    ----------
    mgr : Any
        The manager object.
    logging_path : str
        The logging path.

    Returns
    -------
    List[Any]
        A list of the cached events.

    """
    # read data from the json file latest_event_data.json
    mgr.cfg.logger.info("Using cached events")
    path = "fastlane_bot/data/latest_event_data.json".replace("./logs", "logs")
    os.path.isfile(path)
    with open(path, "r") as f:
        latest_events = json.load(f)
    if not latest_events or len(latest_events) == 0:
        raise ValueError("No events found in the json file")
    mgr.cfg.logger.info(f"Found {len(latest_events)} new events")
    return latest_events


def handle_subsequent_iterations(
        arb_mode: str,
        bot: CarbonBot,
        flashloan_tokens: List[str],
        polling_interval: int,
        randomizer: int,
        run_data_validator: bool,
        target_tokens: List[str] = None,
        loop_idx: int = 0,
        logging_path: str = None,
        replay_from_block: int = None,
        tenderly_uri: str = None,
        mgr: Any = None,
        forked_from_block: int = None,
):
    """
    Handles the subsequent iterations of the bot.

    Parameters
    ----------
    arb_mode : str
        The arb mode.
    bot : CarbonBot
        The bot object.
    flashloan_tokens : List[str]
        A list of flashloan tokens.
    polling_interval : int
        The polling interval.
    randomizer : int
        The randomizer.
    run_data_validator : bool
        Whether to run the data validator.
    target_tokens : List[str], optional
        A list of target tokens, by default None
    loop_idx : int, optional
        The loop index, by default 0
    logging_path : str, optional
        The logging path, by default None
    replay_from_block : int, optional
        The block number to replay from, by default None
    tenderly_uri : str, optional
        The Tenderly URI, by default None
    mgr : Any
        The manager object.
    forked_from_block : int
        The block number to fork from.

    """
    if loop_idx > 0 or replay_from_block:
        bot.db.handle_token_key_cleanup()
        bot.db.remove_unmapped_uniswap_v2_pools()
        bot.db.remove_zero_liquidity_pools()
        bot.db.remove_unsupported_exchanges()

        # Filter the target tokens
        if target_tokens:
            bot.db.filter_target_tokens(target_tokens)

        # Log the forked_from_block
        if forked_from_block:
            mgr.cfg.logger.info(
                f"Submitting bot.run with forked_from_block: {forked_from_block}, replay_from_block {replay_from_block}"
            )
            mgr.cfg.w3 = Web3(Web3.HTTPProvider(tenderly_uri))

        # Run the bot
        bot.run(
            polling_interval=polling_interval,
            flashloan_tokens=flashloan_tokens,
            mode="single",
            arb_mode=arb_mode,
            run_data_validator=run_data_validator,
            randomizer=randomizer,
            logging_path=logging_path,
            replay_mode=True if replay_from_block else False,
            tenderly_fork=tenderly_uri.split("/")[-1]
            if tenderly_uri
            else None,
            replay_from_block=forked_from_block,
        )


def verify_state_changed(bot: CarbonBot, initial_state: List[Dict[str, Any]], mgr: Any):
    """
    Verifies that the state has changed.

    Parameters
    ----------
    bot : CarbonBot
        The bot object.
    initial_state : Dict[str, Any]
        The initial state.
    mgr : Any
        The manager object.

    """
    # Compare the initial state to the final state, and update the state if it has changed
    final_state = mgr.pool_data.copy()
    final_state_bancor_pol = [
        final_state[i]
        for i in range(len(final_state))
        if final_state[i]["exchange_name"] == mgr.cfg.BANCOR_POL_NAME
    ]
    # assert bot.db.state == final_state, "\n *** bot failed to update state *** \n"
    if initial_state != final_state_bancor_pol:
        mgr.cfg.logger.info("State has changed...")
    else:
        mgr.cfg.logger.info("State has not changed...")


def handle_duplicates(mgr: Any):
    """
    Handles the duplicates in the pool data.

    Parameters
    ----------
    mgr : Any
        The manager object.

    """
    # check if any duplicate cid's exist in the pool data
    mgr.deduplicate_pool_data()
    cids = [pool["cid"] for pool in mgr.pool_data]
    assert len(cids) == len(set(cids)), "duplicate cid's exist in the pool data"


def get_pools_for_exchange(exchange: str, mgr: Any) -> [Any]:
    """
    Handles the initial iteration of the bot.

    Parameters
    ----------
    mgr : Any
        The manager object.
    exchange : str
        The exchange for which to get pools

    Returns
    -------
    List[Any]
        A list of pools for the specified exchange.
    """
    return [
        idx
        for idx, pool in enumerate(mgr.pool_data)
        if pool["exchange_name"] == exchange
    ]


def handle_initial_iteration(
        backdate_pools: bool,
        current_block: int,
        last_block: int,
        mgr: Any,
        n_jobs: int,
        start_block: int,
):
    """
    Handles the initial iteration of the bot.

    Parameters
    ----------
    backdate_pools : bool
        Whether to backdate the pools.
    current_block : int
        The current block number.
    last_block : int
        The last block number.
    mgr : Any
        The manager object.
    n_jobs : int
        The number of jobs to run in parallel.
    start_block : int
        The starting block number.

    """

    if last_block == 0:
        non_multicall_rows_to_update = mgr.get_rows_to_update(start_block)

        if backdate_pools:
            # Remove duplicates
            non_multicall_rows_to_update = list(set(non_multicall_rows_to_update))

            # Parse the rows to update
            other_pool_rows = parse_non_multicall_rows_to_update(
                mgr, non_multicall_rows_to_update
            )

            for rows in [other_pool_rows]:
                update_pools_from_contracts(
                    mgr,
                    n_jobs=n_jobs,
                    rows_to_update=rows,
                    current_block=current_block,
                )


def get_tenderly_pol_events(
        mgr,
        start_block,
        current_block,
        tenderly_fork_id,
):
    """
    Gets the Tenderly POL events.

    Parameters
    ----------
    mgr: Any
        The manager object.
    start_block: int
        The starting block number.
    current_block: int
        The current block number.
    tenderly_fork_id: str
        The Tenderly fork ID.

    Returns
    -------
    List[Any]
        A list of Tenderly POL events.

    """
    # connect to the Tenderly fork
    mgr.cfg.logger.info(
        f"Connecting to Tenderly fork: {tenderly_fork_id}, current_block: {current_block}, start_block: {start_block}"
    )
    contract = mgr.tenderly_event_contracts["bancor_pol"]

    tenderly_events = [
        event.getLogs(fromBlock=current_block - 1000, toBlock=current_block)
        for event in [contract.events.TokenTraded, contract.events.TradingEnabled]
    ]
    tenderly_events = [event for event in tenderly_events if len(event) > 0]
    tenderly_events = [
        complex_handler(event)
        for event in [complex_handler(event) for event in tenderly_events]
    ]
    return tenderly_events


def get_latest_events(
        current_block: int,
        mgr: Any,
        n_jobs: int,
        start_block: int,
        cache_latest_only: bool,
        logging_path: str,
) -> List[Any]:
    """
    Gets the latest events.

    Parameters
    ----------
    current_block : int
        The current block number.
    mgr : Any
        The manager object.
    n_jobs : int
        The number of jobs to run in parallel.
    start_block : int
        The starting block number.
    cache_latest_only : bool
        Whether to cache the latest events only.
    logging_path : str
        The logging path.

    Returns
    -------
    List[Any]
        A list of the latest events.
    """
    tenderly_pol_events = []

    if mgr.tenderly_fork_id and 'bancor_pol' in mgr.tenderly_event_exchanges:
        tenderly_pol_events = get_tenderly_pol_events(
            mgr=mgr,
            start_block=start_block,
            current_block=current_block,
            tenderly_fork_id=mgr.tenderly_fork_id,
        )
        mgr.cfg.logger.info(f"carbon_pol_events: {len(tenderly_pol_events)}")

    # Get all event filters, events, and flatten them
    events = [
        complex_handler(event)
        for event in [
            complex_handler(event)
            for event in get_all_events(
                n_jobs,
                get_event_filters(n_jobs, mgr, start_block, current_block),
            )
        ]
    ]

    # Filter out the latest events per pool, save them to disk, and update the pools
    latest_events = filter_latest_events(mgr, events)

    if mgr.tenderly_fork_id:
        if tenderly_pol_events:
            latest_tenderly_events = filter_latest_events(mgr, tenderly_pol_events)
            latest_events += latest_tenderly_events

        # remove the events from any mgr.tenderly_event_exchanges exchanges
        for exchange in mgr.tenderly_event_exchanges:
            if pool_type := mgr.pool_type_from_exchange_name(exchange):
                latest_events = [
                    event
                    for event in latest_events
                    if not pool_type.event_matches_format(event)
                ]

    carbon_pol_events = [event for event in latest_events if "token" in event["args"]]
    mgr.cfg.logger.info(
        f"Found {len(latest_events)} new events, {len(carbon_pol_events)} carbon_pol_events"
    )

    # Save the latest events to disk
    save_events_to_json(
        cache_latest_only,
        logging_path,
        mgr,
        latest_events,
        start_block,
        current_block,
    )
    return latest_events


def get_start_block(
        alchemy_max_block_fetch: int,
        last_block: int,
        mgr: Any,
        reorg_delay: int,
        replay_from_block: int,
) -> Tuple[int, int or None]:
    """
    Gets the starting block number.

    Parameters
    ----------
    alchemy_max_block_fetch : int
        The maximum number of blocks to fetch.
    last_block : int
        The last block number.
    mgr : Any
        The manager object.
    reorg_delay : int
        The reorg delay.
    replay_from_block : int
        The block number to replay from.

    Returns
    -------
    Tuple[int, int or None]
        The starting block number.

    """
    if replay_from_block:
        return (
            replay_from_block - 1
            if last_block != 0
            else replay_from_block - reorg_delay - alchemy_max_block_fetch
        ), replay_from_block
    elif mgr.tenderly_fork_id:
        # connect to the Tenderly fork and get the latest block number
        from_block = mgr.w3_tenderly.eth.blockNumber
        return (
            max(block["last_updated_block"] for block in mgr.pool_data) - reorg_delay
            if last_block != 0
            else from_block - reorg_delay - alchemy_max_block_fetch
        ), from_block
    else:
        current_block = mgr.web3.eth.blockNumber
        return (
            (
                max(block["last_updated_block"] for block in mgr.pool_data)
                - reorg_delay
                if last_block != 0
                else current_block - reorg_delay - alchemy_max_block_fetch
            ),
            None,
        )


def get_tenderly_block_number(tenderly_fork_id: str) -> int:
    """
    Gets the Tenderly block number.

    Parameters
    ----------
    tenderly_fork_id : str
        The Tenderly fork ID.

    Returns
    -------
    int
        The Tenderly block number.

    """
    provider = Web3.HTTPProvider(f"https://rpc.tenderly.co/fork/{tenderly_fork_id}")
    web3 = Web3(provider)
    return web3.eth.blockNumber


def setup_replay_from_block(mgr: Any, block_number: int) -> Tuple[str, int]:
    """
    Setup a Tenderly fork from a specific block number.

    Parameters
    ----------
    mgr : Any
        The manager object
    block_number: int
        The block number to fork from.

    Returns
    -------
    str
        The web3 provider URL to use for the fork.

    """
    from web3 import Web3

    # The network and block where Tenderly fork gets created
    forkingPoint = {"network_id": "1", "block_number": block_number}

    # Define your Tenderly credentials and project info
    tenderly_access_key = os.getenv("TENDERLY_ACCESS_KEY")
    tenderly_user = os.getenv("TENDERLY_USER")
    tenderly_project = os.getenv("TENDERLY_PROJECT")

    # Base URL for Tenderly's API
    base_url = "https://api.tenderly.co/api/v1"

    # Define the headers for the request
    headers = {"X-Access-Key": tenderly_access_key, "Content-Type": "application/json"}

    # Define the project URL
    project_url = f"account/{tenderly_user}/project/{tenderly_project}"

    # Make the request to create the fork
    fork_response = requests.post(
        f"{base_url}/{project_url}/fork", headers=headers, json=forkingPoint
    )

    # Check if the request was successful
    fork_response.raise_for_status()

    # Parse the JSON response
    fork_data = fork_response.json()

    # Extract the fork id from the response
    fork_id = fork_data["simulation_fork"]["id"]

    # Log the fork id
    mgr.cfg.logger.info(f"Forked with fork id: {fork_id}")

    # Create the provider you can use throughout the rest of your project
    provider = Web3.HTTPProvider(f"https://rpc.tenderly.co/fork/{fork_id}")

    mgr.cfg.logger.info(
        f"Forking from block_number: {block_number}, for fork_id: {fork_id}"
    )

    return provider.endpoint_uri, block_number


def set_network_connection_to_tenderly(
        mgr: Any,
        use_cached_events: bool,
        tenderly_uri: str,
        forked_from_block: int = None,
        tenderly_fork_id: str = None,
) -> Any:
    """
    Set the network connection to Tenderly.

    Parameters
    ----------
    mgr: Any (Manager)
        The manager object.
    use_cached_events: bool
        Whether to use cached events.
    tenderly_uri: str
        The Tenderly URI.
    forked_from_block: int
        The block number the Tenderly fork was created from.
    tenderly_fork_id: str
        The Tenderly fork ID.

    Returns
    -------
    Any (Manager object, Any is used to avoid circular import)
        The manager object.

    """
    assert (
        not use_cached_events
    ), "Cannot replay from block and use cached events at the same time"
    if not tenderly_uri and not tenderly_fork_id:
        return mgr, forked_from_block
    elif tenderly_fork_id:
        tenderly_uri = f"https://rpc.tenderly.co/fork/{tenderly_fork_id}"
        forked_from_block = None
        mgr.cfg.logger.info(
            f"Using Tenderly fork id: {tenderly_fork_id} at {tenderly_uri}"
        )
        mgr.cfg.w3 = Web3(Web3.HTTPProvider(tenderly_uri))
    elif tenderly_uri:
        mgr.cfg.logger.info(f"Connecting to Tenderly fork at {tenderly_uri}")
        mgr.cfg.w3 = Web3(Web3.HTTPProvider(tenderly_uri))

    if tenderly_fork_id and not forked_from_block:
        forked_from_block = mgr.cfg.w3.eth.blockNumber

    assert (
            mgr.cfg.w3.provider.endpoint_uri == tenderly_uri
    ), f"Failed to connect to Tenderly fork at {tenderly_uri} - got {mgr.cfg.w3.provider.endpoint_uri} instead"
    mgr.cfg.logger.info(f"Successfully connected to Tenderly fork at {tenderly_uri}, forked from block: {forked_from_block}")
    mgr.cfg.NETWORK = mgr.cfg.NETWORK_TENDERLY
    return mgr, forked_from_block


def set_network_connection_to_mainnet(
        mgr: Any, use_cached_events: bool, mainnet_uri: str
) -> Any:
    """
    Set the network connection to Mainnet.

    Parameters
    ----------
    mgr
    use_cached_events
    mainnet_uri

    Returns
    -------
    Any (Manager object, Any is used to avoid circular import)
        The manager object.

    """

    assert (
        not use_cached_events
    ), "Cannot replay from block and use cached events at the same time"

    mgr.cfg.w3 = Web3(Web3.HTTPProvider(mainnet_uri))

    assert (
            mgr.cfg.w3.provider.endpoint_uri == mainnet_uri
    ), f"Failed to connect to Mainnet at {mainnet_uri} - got {mgr.cfg.w3.provider.endpoint_uri} instead"
    mgr.cfg.logger.info("Successfully connected to Mainnet")
    mgr.cfg.NETWORK = mgr.cfg.NETWORK_MAINNET
    return mgr


def handle_limit_pairs_for_replay_mode(
        cfg: Config,
        limit_pairs_for_replay: str,
        replay_from_block: int,
        static_pool_data: pd.DataFrame,
) -> pd.DataFrame:
    """
    Splits, validates, and logs the `limit_pairs_for_replay` for replay mode.

    Parameters
    ----------
    cfg: Config
        The config object.
    limit_pairs_for_replay: str
        A comma-separated list of pairs to limit replay to. Must be in the format
    replay_from_block: int
        The block number to replay from. (For debugging / testing)
    static_pool_data: pd.DataFrame
        The static pool data.

    Returns
    -------
    pd.DataFrame
        The static pool data.

    """
    if limit_pairs_for_replay and replay_from_block:
        limit_pairs_for_replay = limit_pairs_for_replay.split(",")
        cfg.logger.info(f"Limiting replay to pairs: {limit_pairs_for_replay}")
        static_pool_data = static_pool_data[
            static_pool_data["pair_name"].isin(limit_pairs_for_replay)
        ]
    return static_pool_data


def set_network_to_tenderly_if_replay(
        last_block: int,
        loop_idx: int,
        mgr: Any,
        replay_from_block: int,
        tenderly_uri: str or None,
        use_cached_events: bool,
        forked_from_block: int = None,
        tenderly_fork_id: str = None,
) -> Tuple[Any, str or None, int or None]:
    """
    Set the network connection to Tenderly if replaying from a block

    Parameters
    ----------
    last_block : int
        The last block that was processed
    loop_idx : int
        The current loop index
    mgr : Any
        The manager object
    replay_from_block : int
        The block to replay from
    tenderly_uri : str
        The Tenderly URI
    use_cached_events : bool
        Whether to use cached events
    forked_from_block : int
        The block number the Tenderly fork was created from.
    tenderly_fork_id : str
        The Tenderly fork id

    Returns
    -------
    mgr : Any
        The manager object
    tenderly_uri : str or None
        The Tenderly URI
    forked_from_block : int or None
        The block number the Tenderly fork was created from.
    """
    if not replay_from_block and not tenderly_fork_id:
        return mgr, None, None

    elif last_block == 0 and tenderly_fork_id:
        mgr.cfg.logger.info(f"Setting network connection to Tenderly idx: {loop_idx}")
        mgr, forked_from_block = set_network_connection_to_tenderly(
            mgr=mgr,
            use_cached_events=use_cached_events,
            tenderly_uri=tenderly_uri,
            forked_from_block=forked_from_block,
            tenderly_fork_id=tenderly_fork_id,
        )
        tenderly_uri = mgr.cfg.w3.provider.endpoint_uri
        return mgr, tenderly_uri, forked_from_block

    elif replay_from_block and loop_idx > 0 and mgr.cfg.NETWORK != "tenderly":
        # Tx must always be submitted from Tenderly when in replay mode
        mgr.cfg.logger.info(f"Setting network connection to Tenderly idx: {loop_idx}")
        mgr, forked_from_block = set_network_connection_to_tenderly(
            mgr=mgr,
            use_cached_events=use_cached_events,
            tenderly_uri=tenderly_uri,
            forked_from_block=forked_from_block,
        )
        mgr.cfg.w3.provider.endpoint_uri = tenderly_uri
        return mgr, tenderly_uri, forked_from_block

    else:
        tenderly_uri, forked_from_block = setup_replay_from_block(mgr=mgr, block_number=replay_from_block)
        mgr.cfg.NETWORK = mgr.cfg.NETWORK_TENDERLY
        return mgr, tenderly_uri, forked_from_block


def set_network_to_mainnet_if_replay(
        last_block: int,
        loop_idx: int,
        mainnet_uri: str,
        mgr: Any,
        replay_from_block: int,
        use_cached_events: bool,
):
    """
    Set the network connection to Mainnet if replaying from a block

    Parameters
    ----------
    last_block : int
        The last block that the bot processed
    loop_idx : int
        The current loop index
    mainnet_uri : str
        The URI of the Mainnet node
    mgr : Any
        The manager object
    replay_from_block : int
        The block to replay from
    use_cached_events : bool
        Whether to use cached events

    Returns
    -------
    mgr : Any
        The manager object

    """
    if (
            (replay_from_block or mgr.tenderly_fork_id)
            and mgr.cfg.NETWORK != "mainnet"
            and last_block != 0
    ):
        mgr.cfg.logger.info(f"Setting network connection to Mainnet idx: {loop_idx}")
        mgr = set_network_connection_to_mainnet(
            mgr=mgr,
            use_cached_events=use_cached_events,
            mainnet_uri=mainnet_uri,
        )
    return mgr


def append_fork_for_cleanup(forks_to_cleanup: List[str], tenderly_uri: str):
    """
    Appends the fork to the forks_to_cleanup list if it is not None.

    Parameters
    ----------
    forks_to_cleanup : List[str]
        The list of forks to cleanup.
    tenderly_uri : str
        The tenderly uri.

    Returns
    -------
    forks_to_cleanup : List[str]
        The list of forks to cleanup.

    """
    if tenderly_uri is not None:
        forks_to_cleanup.append(tenderly_uri.split("/")[-1])
    return forks_to_cleanup


def delete_tenderly_forks(forks_to_cleanup: List[str], mgr: Any) -> List[str]:
    """
    Deletes the forks that were created on Tenderly.

    Parameters
    ----------
    forks_to_cleanup : List[str]
        List of Tenderly fork names to delete.
    mgr : Any
        The manager object.
    """

    forks_to_keep = [forks_to_cleanup[-1], forks_to_cleanup[-2]]
    forks_to_cleanup = [fork for fork in forks_to_cleanup if fork not in forks_to_keep]

    # Delete the forks
    for fork in forks_to_cleanup:
        # Define your Tenderly credentials and project info
        tenderly_access_key = os.getenv("TENDERLY_ACCESS_KEY")
        tenderly_project = os.getenv("TENDERLY_PROJECT")

        # Define the headers for the request
        headers = {
            "X-Access-Key": tenderly_access_key,
            "Content-Type": "application/json",
        }

        url = f"https://api.tenderly.co/api/v2/project/{tenderly_project}/forks/{fork}"

        # Make the request to create the fork
        fork_response = requests.delete(url, headers=headers)

        mgr.cfg.logger.info(
            f"Delete Fork {fork}, Response: {fork_response.status_code}"
        )

    return forks_to_keep


def verify_min_bnt_is_respected(bot: CarbonBot, mgr: Any):
    """
    Verifies that the bot respects the min profit. Used for testing.

    Parameters
    ----------
    bot : CarbonBot
        The bot object.
    mgr : Any
        The manager object.

    """
    # Verify MIN_PROFIT_BNT is set and respected
    assert (
            bot.ConfigObj.DEFAULT_MIN_PROFIT == mgr.cfg.DEFAULT_MIN_PROFIT
    ), "bot failed to update min profit"
    mgr.cfg.logger.debug("Bot successfully updated min profit")


def handle_target_token_addresses(static_pool_data: pd.DataFrame, target_tokens: List):
    """
    Get the addresses of the target tokens.

    Parameters
    ----------
    static_pool_data : pd.DataFrame
        The static pool data.
    target_tokens : List
        The target tokens.

    Returns
    -------
    List
        The addresses of the target tokens.

    """
    # Get the addresses of the target tokens
    target_token_addresses = []
    if target_tokens:
        for token in target_tokens:
            target_token_addresses = (
                    target_token_addresses
                    + static_pool_data[static_pool_data["tkn0_key"] == token][
                        "tkn0_address"
                    ].tolist()
            )
            target_token_addresses = (
                    target_token_addresses
                    + static_pool_data[static_pool_data["tkn1_key"] == token][
                        "tkn1_address"
                    ].tolist()
            )
    target_token_addresses = list(set(target_token_addresses))
    return target_token_addresses


def handle_replay_from_block(replay_from_block: int) -> (int, int, bool):
    """
    Handle the replay from block flag.

    Parameters
    ----------
    replay_from_block : int
        The block number to replay from.

    Returns
    -------
    polling_interval : int
        The time interval at which the bot polls for new events.

    """
    if replay_from_block:
        assert (
                replay_from_block > 0
        ), "The block number to replay from must be greater than 0."
    reorg_delay = 0
    use_cached_events = False
    polling_interval = 0
    return polling_interval, reorg_delay, use_cached_events


# %%
def get_current_block(last_block: int, mgr: Any, reorg_delay: int, replay_from_block: int,
                      tenderly_fork_id: str) -> int:
    """
    Get the current block number, then adjust to the block number reorg_delay blocks ago to avoid reorgs

    Parameters
    ----------
    last_block: int
        The last block
    mgr: Any
        The manager object
    reorg_delay: int
        The number of blocks to wait to avoid reorgs
    replay_from_block: int
        The block number to replay from
    tenderly_fork_id: str
        The Tenderly fork id

    Returns
    -------
    int
        The current block number

    """
    if not replay_from_block and not tenderly_fork_id:
        current_block = mgr.web3.eth.blockNumber - reorg_delay
    elif last_block == 0 and replay_from_block:
        current_block = replay_from_block - reorg_delay
    elif tenderly_fork_id:
        current_block = mgr.w3_tenderly.eth.blockNumber
    else:
        current_block = last_block + 1
    return current_block<|MERGE_RESOLUTION|>--- conflicted
+++ resolved
@@ -223,19 +223,11 @@
 
 
 def get_static_data(
-<<<<<<< HEAD
-    cfg: Config,
-    exchanges: List[str],
-    static_pool_data_filename: str,
-    static_pool_data_sample_sz: int or str,
-) -> Tuple[pd.DataFrame, pd.DataFrame, Dict[str, str], Dict[str, str]]:
-=======
         cfg: Config,
         exchanges: List[str],
         static_pool_data_filename: str,
         static_pool_data_sample_sz: int or str,
 ) -> Tuple[pd.DataFrame, pd.DataFrame, Dict[str, str]]:
->>>>>>> c07cca20
     """
     Helper function to get static pool data, tokens, and Uniswap v2 event mappings.
 
@@ -274,12 +266,6 @@
         uniswap_v2_event_mappings_df[["address", "exchange"]].values
     )
 
-    uniswap_v3_filepath = os.path.join(base_path, "uniswap_v3_event_mappings.csv")
-    uniswap_v3_event_mappings_df = read_csv_file(uniswap_v3_filepath)
-    uniswap_v3_event_mappings = dict(
-        uniswap_v3_event_mappings_df[["address", "exchange"]].values
-    )
-
     tokens_filepath = os.path.join(base_path, "tokens.csv")
     tokens = read_csv_file(tokens_filepath)
 
@@ -289,7 +275,7 @@
         for index, row in static_pool_data.iterrows()
     ]
 
-    return static_pool_data, tokens, uniswap_v2_event_mappings, uniswap_v3_event_mappings
+    return static_pool_data, tokens, uniswap_v2_event_mappings
 
 
 def handle_tenderly_event_exchanges(cfg: Config, exchanges: str, tenderly_fork_id: str) -> List[str]:
@@ -697,7 +683,6 @@
         ConfigObj=mgr.cfg,
         state=mgr.pool_data,
         uniswap_v2_event_mappings=mgr.uniswap_v2_event_mappings,
-        uniswap_v3_event_mappings=mgr.uniswap_v3_event_mappings,
         exchanges=mgr.exchanges,
     )
     bot = CarbonBot(ConfigObj=mgr.cfg)
