--- conflicted
+++ resolved
@@ -176,12 +176,9 @@
             "bancor_v3",
             "bancor_pol",
             "carbon_v1",
-<<<<<<< HEAD
             "pancakeswap_v2",
             "pancakeswap_v3",
-=======
             "balancer"
->>>>>>> bbc38096
         ]
         keys = [
             "liquidity",
@@ -192,10 +189,8 @@
             "y_0",
             "y_0",
             "tkn0_balance",
-<<<<<<< HEAD
             "liquidity",
-=======
->>>>>>> bbc38096
+            "tkn0_balance",
         ]
 
         self.state = [
