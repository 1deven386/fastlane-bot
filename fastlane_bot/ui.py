"""
This module contains the FastLaneArbBotUI class, which is the main user interface for the FastLaneArbBot.
It is responsible for collecting data from the Ethereum blockchain, and then finding arbitrage opportunities
between the supported exchanges.

(c) Copyright Bprotocol foundation 2023.
Licensed under MIT
"""
from _decimal import Decimal
from dataclasses import dataclass
from typing import Any

from fastlane_bot.helpers import (
    TransactionHelpers,
    CacheHelpers,
    ValidationHelpers,
    SearchHelpers,
    TestingHelpers,
)
from fastlane_bot.networks import *

logger = ec.DEFAULT_LOGGER


@dataclass
class FastLaneArbBotUI(
    TransactionHelpers,
    CacheHelpers,
    ValidationHelpers,
    SearchHelpers,
    TestingHelpers,
):
    """
    This class is the main user interface for the FastLaneArbBot.
    It is responsible for administering the bot,
    and collecting data from the Ethereum blockchain,
    and then finding arbitrage opportunities between the supported exchanges.
    """

    # # Public attributes
    base_path: str = ec.BASE_PATH
    raiseonerror: bool = ec.DEFAULT_RAISEONERROR
    filetype: str = ec.DEFAULT_FILETYPE
    verbose: str = ec.VERBOSE
    n_jobs: int = ec.DEFAULT_N_JOBS
    backend: str = ec.DEFAULT_BACKEND
    execute_mode: str = ec.DEFAULT_EXECUTE_MODE
    search_delay: int = ec.DEFAULT_SEARCH_DELAY
    network_name: str = ec.PRODUCTION_NETWORK
    fastlane_contract_address: str = ec.FASTLANE_CONTRACT_ADDRESS
    blocktime_deviation: int = ec.DEFAULT_BLOCKTIME_DEVIATION
    max_slippage: Decimal = ec.DEFAULT_MAX_SLIPPAGE
    min_profit: Decimal = ec.DEFAULT_MIN_PROFIT
    tenderly_fork_id: str = ec.TENDERLY_FORK
    web3: Any = None
    bancor_network_info: Any = None
    _ETH_PRIVATE_KEY: str = None

    def execute(self):
        """
        Executes the arbitrage trades
        """
        df = self.cached_trade_routes
        if df is None:
            logger.info("No cached trade routes found!")
            return None

        valid_routes = self.get_and_validate_trade_routes(df)
        self.archive_trade_routes()
        logger.debug(f"Valid routes: {valid_routes}")

        if not valid_routes:
            logger.info("No valid cached trade routes!")
            return

        # Current gas price estimate
        current_gas_price = int(
            self.get_eth_gas_price_alchemy() * ec.DEFAULT_GAS_PRICE_OFFSET
        )
        current_max_priority_gas = self.get_max_priority_fee_per_gas_alchemy()

        # Use current Bancor V3 BNT/ETH liquidity to convert gas price to BNT
        bnt, eth = self.get_bnt_eth_liquidity()

        block_number = self.web3.eth.get_block("latest")["number"]

        try:
            for src_amt, trade_path, bnt_profit in valid_routes:
                # Get the trade path
                if trade_path:
                    logger.info("Found a trade. Executing...")
                    logger.info(
                        f"\nRoute to execute: routes: {trade_path}, sourceAmount: {src_amt}, expected_profit {bnt_profit} \n\n"
                    )
                    logger.info(f"current gas price = {current_gas_price}")
                    nonce = self.get_nonce()
                    if self.network_name in ec.VALID_TENDERLY_NETWORKS:
                        tx_receipt = self.build_transaction_tenderly(
                            routes=trade_path,
                            src_amt=src_amt,
                            nonce=nonce,
                        )

                    # get estimate of gas used for transaction
                    if self.network_name == ec.PRODUCTION_NETWORK_NAME:
                        # Build the transaction
                        arb_tx = self.build_transaction_with_gas(
                            routes=trade_path,
                            src_amt=src_amt,
                            gas_price=current_gas_price,
                            max_priority=current_max_priority_gas,
                            nonce=nonce,
                        )
                        if arb_tx is None:
                            break
                        gas_estimate = arb_tx["gas"]

                        current_gas_price = (
                            arb_tx["maxFeePerGas"] + arb_tx["maxPriorityFeePerGas"]
                        )
                        gas_estimate = int(gas_estimate + ec.DEFAULT_GAS_SAFETY_OFFSET)
                        logger.info(f"gas estimate = {gas_estimate}")
                        current_gas_price = int(
                            current_gas_price * ec.DEFAULT_GAS_PRICE_OFFSET
                        )
                        # calculate the cost of gas in BNT
                        gas_in_bnt = self.estimate_gas_in_bnt(
                            gas_price=current_gas_price,
                            gas_estimate=gas_estimate,
                            bnt=bnt,
                            eth=eth,
                        )
                        logger.info(f"estimate gas cost in BNT: {gas_in_bnt}")
                        # calculate the break-even gas price that we can pay
                        break_even_gas_price = self.get_break_even_gas_price(
                            gas_estimate=gas_estimate,
                            bnt_profit=bnt_profit,
                            bnt=bnt,
                            eth=eth,
                        )
                        logger.info(
                            f"current gas price = {current_gas_price}, breakeven gas price = {break_even_gas_price}, diff = {current_gas_price - break_even_gas_price}"
                        )

                        adjusted_reward = Decimal(
                            Decimal(bnt_profit) * ec.DEFAULT_REWARD_PERCENT
                        )

                        if adjusted_reward > gas_in_bnt:
                            logger.info(
                                f"Expected profit of {bnt_profit} BNT vs cost of {gas_in_bnt} BNT in gas, executing"
                            )

                            # Submit the transaction
                            tx_receipt = self.submit_private_transaction(
                                arb_tx=arb_tx, block_number=block_number
                            )

                            if tx_receipt is None:
                                break
                        else:
                            logger.info(
                                f"Gas price too expensive! profit of {adjusted_reward} BNT vs gas cost of {gas_in_bnt} BNT. Abort, abort!"
                            )
                            break

                    # Get the transaction hash
                    tx_hash = self.web3.toHex(dict(tx_receipt)["transactionHash"])
                    # Log the transaction hash and receipt for debugging
                    logger.debug(f"Trade executed: hash = {tx_hash}, {tx_receipt}")

                    # Check if the transaction was successful
                    success = dict(tx_receipt)["status"] == 1

                    # Log the transaction success
                    logger.info(
                        f"Execute arb successful! " f"tx_hash = {tx_hash}"
                    ) if success else logger.error(
                        f"Execute transaction failed, route={trade_path}\ntx_hash = {tx_hash}"
                    )
<<<<<<< HEAD
=======

>>>>>>> 16cda3a6
                    # Get the block number of the transaction
                    block_number = int(dict(tx_receipt)["blockNumber"])

                    # Export the trade to a pandas dataframe and log it in the /transactions folder (or ec.TX_PATH)
                    self.trade_to_pandas(
                        tx_hash=tx_hash,
                        transaction_success=success,
                        block_number=block_number,
                        flash_loan_amt=src_amt,
                        routes=trade_path,
                        profit=bnt_profit,
                    )

                    if success:
                        break
                    break
                else:
                    logger.info("No trades executed!")

        except Exception as e:
            logger.error(f"Failed to submit trade due to exception: {e}")

    def __post_init__(self):
        # Configure the web3 instance
        web3 = (
            Web3(Web3.HTTPProvider(ec.TENDERLY_FORK_RPC))
            if self.network_name in ec.VALID_TENDERLY_NETWORKS
            else Web3(Web3.HTTPProvider(ec.ETHEREUM_MAINNET_PROVIDER))
        )
        self.web3: Web3 = web3

        # Set the local account
        self.local_account = web3.eth.account.from_key(self._ETH_PRIVATE_KEY)

        # Set the public address
        self.wallet_address = str(self.local_account.address)

        # Set the arb contract
        self.arb_contract = web3.eth.contract(
            address=web3.toChecksumAddress(self.fastlane_contract_address),
            abi=ec.FAST_LANE_CONTRACT_ABI,
        )<|MERGE_RESOLUTION|>--- conflicted
+++ resolved
@@ -178,10 +178,7 @@
                     ) if success else logger.error(
                         f"Execute transaction failed, route={trade_path}\ntx_hash = {tx_hash}"
                     )
-<<<<<<< HEAD
-=======
-
->>>>>>> 16cda3a6
+
                     # Get the block number of the transaction
                     block_number = int(dict(tx_receipt)["blockNumber"])
 
